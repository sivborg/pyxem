# -*- coding: utf-8 -*-
# Copyright 2016 The PyCrystEM developers
#
# This file is part of PyCrystEM.
#
# PyCrystEM is free software: you can redistribute it and/or modify
# it under the terms of the GNU General Public License as published by
# the Free Software Foundation, either version 3 of the License, or
# (at your option) any later version.
#
# PyCrystEM is distributed in the hope that it will be useful,
# but WITHOUT ANY WARRANTY; without even the implied warranty of
# MERCHANTABILITY or FITNESS FOR A PARTICULAR PURPOSE.  See the
# GNU General Public License for more details.
#
# You should have received a copy of the GNU General Public License
# along with PyCrystEM.  If not, see <http://www.gnu.org/licenses/>.
"""Kinematical diffraction pattern calculation.

"""

from __future__ import division

import numpy as np
from hyperspy.components2d import Gaussian2D
from pymatgen.util.plotting_utils import get_publication_quality_plot

from pycrystem.diffraction_signal import ElectronDiffraction
from pycrystem.utils.sim_utils import get_electron_wavelength,\
<<<<<<< HEAD
    get_structure_factors
=======
    get_kinematical_intensities
>>>>>>> 33c6cdd9


class ElectronDiffractionCalculator(object):
    """Computes electron diffraction patterns for a crystal structure.

    1. Calculate reciprocal lattice of structure. Find all reciprocal points
       within the limiting sphere given by :math:`\\frac{2}{\\lambda}`.

    2. For each reciprocal point :math:`\\mathbf{g_{hkl}}` corresponding to
       lattice plane :math:`(hkl)`, compute the Bragg condition
       :math:`\\sin(\\theta) = \\frac{\\lambda}{2d_{hkl}}`

    3. The intensity of each reflection is then given in the kinematic
       approximation as the modulus square of the structure factor.
           .. math::
                I_{hkl} = F_{hkl}F_{hkl}^*

    .. todo::
        Include camera length, when implemented.
    .. todo::
        Refactor the excitation error to a structure property.

    Parameters
    ----------
    accelerating_voltage : float
        The accelerating voltage of the microscope in kV
    reciprocal_radius : float
        The maximum radius of the sphere of reciprocal space to sample, in
        reciprocal angstroms.
    max_excitation_error : float
        The maximum extent of the relrods in reciprocal angstroms. Typically
        equal to 1/{specimen thickness}.

    """

    def __init__(self,
                 accelerating_voltage,
                 max_excitation_error,
                 debye_waller_factors=None):
        """
        Initializes the electron diffraction calculator with a particular
        accelerating voltage, reciprocal radius and excitation error.
        """
        self.wavelength = get_electron_wavelength(accelerating_voltage)
        self.max_excitation_error = max_excitation_error
        self.debye_waller_factors = debye_waller_factors or {}

    def calculate_ed_data(self,
                          structure,
                          reciprocal_radius):
        """Calculates the Electron Diffraction data for a structure.

        Parameters
        ----------
        structure : Structure
            The structure for which to derive the diffraction pattern. Note that
            the structure must be rotated to the appropriate orientation.

        Returns
        -------
        DiffractionSimulation
            The data associated with this structure and diffraction setup.

        """
        # Specify variables used in calculation
        wavelength = self.wavelength
        max_excitation_error = self.max_excitation_error
        debye_waller_factors = self.debye_waller_factors
        latt = structure.lattice

        # Obtain crystallographic reciprocal lattice points within `max_r` and
        # g-vector magnitudes for intensity calculations.
        recip_latt = latt.reciprocal_lattice_crystallographic
        recip_pts = recip_latt.get_points_in_sphere([[0, 0, 0]],
                                                    [0, 0, 0],
                                                    reciprocal_radius,
                                                    zip_results=False)[0]
        g_hkls = recip_latt.get_points_in_sphere([[0, 0, 0]],
                                                 [0, 0, 0],
                                                 reciprocal_radius,
                                                 zip_results=False)[1]
        cartesian_coordinates = recip_latt.get_cartesian_coords(recip_pts)

        # Identify points intersecting the Ewald sphere within maximum
        # excitation error and store the magnitude of their excitation error.
        radius = 1 / wavelength
        r = np.sqrt(np.sum(np.square(cartesian_coordinates[:, :2]), axis=1))
        theta = np.arcsin(r / radius)
        z_sphere = radius * (1 - np.cos(theta))
        proximity = np.absolute(z_sphere - cartesian_coordinates[:, 2])
        intersection = proximity < max_excitation_error
        # Mask parameters corresponding to excited reflections.
        intersection_coordinates = cartesian_coordinates[intersection]
        intersection_indices = recip_pts[intersection]
        proximity = proximity[intersection]
        g_hkls = g_hkls[intersection]

        # Calculate diffracted intensities based on a kinematical model.
        intensities = get_kinematical_intensities(structure,
                                                  intersection_indices,
                                                  g_hkls,
                                                  proximity,
                                                  max_excitation_error,
                                                  debye_waller_factors)

        # Threshold peaks included in simulation based on minimum intensity.
        peak_mask = intensities > 1e-20
        intensities = intensities[peak_mask]
        intersection_coordinates = intersection_coordinates[peak_mask]
        intersection_indices = intersection_indices[peak_mask]

        return DiffractionSimulation(coordinates=intersection_coordinates,
                                     indices=intersection_indices,
                                     intensities=intensities)


class DiffractionSimulation:

    def __init__(self, coordinates=None, indices=None, intensities=None,
                 calibration=1., offset=(0., 0.), with_direct_beam=False):
        """Holds the result of a given diffraction pattern.

        coordinates : array-like
            The x-y coordinates of points in reciprocal space.
        indices : array-like
            The indices of the reciprocal lattice points that intersect the
            Ewald sphere.
        proximity : array-like
            The distance between the reciprocal lattice points that intersect
            the Ewald sphere and the Ewald sphere itself in reciprocal
            angstroms.
        calibration : {:obj:`float`, :obj:`tuple` of :obj:`float`}, optional
            The x- and y-scales of the pattern, with respect to the original
            reciprocal angstrom coordinates.
        offset : :obj:`tuple` of :obj:`float`, optional
            The x-y offset of the pattern in reciprocal angstroms. Defaults to
            zero in each direction.
        """
        self._coordinates = None
        self.coordinates = coordinates
        self.indices = indices
        self._intensities = None
        self.intensities = intensities
        self._calibration = (1., 1.)
        self.calibration = calibration
        self.offset = offset
        self.with_direct_beam = with_direct_beam

    @property
    def calibrated_coordinates(self):
        """Coordinates converted into pixel space."""
        coordinates = np.copy(self.coordinates)
        coordinates[:, 0] += self.offset[0]
        coordinates[:, 1] += self.offset[1]
        coordinates[:, 0] /= self.calibration[0]
        coordinates[:, 1] /= self.calibration[1]
        return coordinates.astype(int)

    @property
    def calibration(self):
        return self._calibration

    @calibration.setter
    def calibration(self, calibration):
        if isinstance(calibration, float) or isinstance(calibration, int):
            self._calibration = (calibration, calibration)
        elif len(calibration) == 2:
            self._calibration = calibration
        else:
            raise ValueError("`calibration` must be a float, int, or length-2 tuple"
                             "of floats or ints.")

    @property
    def direct_beam_mask(self):
        if self.with_direct_beam:
            return np.ones_like(self._intensities, dtype=bool)
        else:
            return np.sum(self._coordinates == 0., axis=1) != 3


    @property
    def coordinates(self):
        return self._coordinates[self.direct_beam_mask]

    @coordinates.setter
    def coordinates(self, coordinates):
        self._coordinates = coordinates

    @property
    def intensities(self):
        return self._intensities[self.direct_beam_mask]

    @intensities.setter
    def intensities(self, intensities):
        self._intensities = intensities


    def plot(self, ax=None):
        """Returns the diffraction data as a plot.

        Notes
        -----
        Run `.show()` on the result of this method to display the plot.

        """
        if ax is None:
            plt = get_publication_quality_plot(10, 10)
            ax = plt.gca()
        ax.scatter(
            self.coordinates[:, 0],
            self.coordinates[:, 1],
            s=np.log10(self.intensities)
        )
        ax.set_xlabel("Reciprocal Dimension ($A^{-1}$)")
        ax.set_ylabel("Reciprocal Dimension ($A^{-1}$)")
        return ax

    def as_signal(self, size, sigma, max_r):
        """Returns the diffraction data as an ElectronDiffraction signal with
        Gaussian functions representing each diffracted peak.

        Parameters
        ----------
        shape : tuple
            (x,y) signal_shape for the signal to be simulated.
        sigma : sigma of the Gaussian function to be plotted.

        """
        # Plot a 2D Gaussian at each peak position.
        # TODO: Update this method so plots intensity at each position and then
        # convolves with a Gaussian to make faster - needs interpolation care.
        dp_dat = np.zeros(size)
        l = np.linspace(-max_r, max_r, size)
        x, y = np.meshgrid(l, l)
        i=0
        while i < len(self.intensities):
            cx = self.coordinates[i][0]
            cy = self.coordinates[i][1]
            inten = self.intensities[i]
            g = Gaussian2D(A=inten,
                           sigma_x=sigma,
                           sigma_y=sigma,
                           centre_x=cx,
                           centre_y=cy)
            dp_dat = dp_dat + g.function(x, y)
            i=i+1

        dp = ElectronDiffraction(dp_dat)
        dp.set_calibration(max_r/size)

        return dp<|MERGE_RESOLUTION|>--- conflicted
+++ resolved
@@ -19,6 +19,7 @@
 
 """
 
+
 from __future__ import division
 
 import numpy as np
@@ -27,11 +28,9 @@
 
 from pycrystem.diffraction_signal import ElectronDiffraction
 from pycrystem.utils.sim_utils import get_electron_wavelength,\
-<<<<<<< HEAD
     get_structure_factors
-=======
-    get_kinematical_intensities
->>>>>>> 33c6cdd9
+from pymatgen.util.plotting_utils import get_publication_quality_plot
+
 
 
 class ElectronDiffractionCalculator(object):
