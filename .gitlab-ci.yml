.pixstem_dependencies: &pixstem_dependencies
- apt-get install -qy python3-pip python3-numpy python3-scipy python3-h5py ipython3 python3-natsort python3-sklearn python3-dill python3-ipython-genutils python3-matplotlib python3-skimage python3-pint python3-requests python3-tqdm python3-traits python3-toolz python3-jupyter-client python3-ipython python3-ipykernel python3-pandas python3-patsy python3-pyqt5 python3-sympy python3-sparse python3-imageio python3-ptable python3-llvmlite python3-numba python3-sparse python3-statsmodels

default:
    image: debian:stable
<<<<<<< HEAD
    script:
    - apt-get update -q
    - apt-get install -qy python3-pip python3-numpy python3-scipy python3-h5py ipython3 python3-natsort python3-sklearn python3-dill python3-ipython-genutils python3-matplotlib python3-skimage python3-pint python3-requests python3-tqdm python3-traits python3-toolz python3-jupyter-client python3-ipython python3-ipykernel python3-pandas python3-patsy python3-pyqt5 python3-sympy python3-sparse python3-imageio python3-ptable python3-llvmlite python3-numba python3-sparse python3-statsmodels
    - apt-get install -qy python3-pytest python3-pytest-cov xvfb
    - pip3 install .
    - xvfb-run -a --server-args="-screen 0, 1024x768x24" python3 -m pytest --doctest-modules --cov=pixstem pixstem/
    - xvfb-run -a --server-args="-screen 0, 1024x768x24" python3 -m pytest --doctest-glob="*.rst" doc/
=======
    before_script:
        - apt-get update -q
>>>>>>> ed036ae7

flake8_checks:
    script:
    - apt-get install -qy python3-flake8
    - python3 -m flake8 pixstem/

<<<<<<< HEAD
pages_development_branch:
    image: debian:stable
    stage: deploy
    script:
    - apt-get update -q
    - apt-get install -qy python3-pip python3-numpy python3-scipy python3-h5py ipython3 python3-natsort python3-sklearn python3-dill python3-ipython-genutils python3-matplotlib python3-skimage python3-pint python3-requests python3-tqdm python3-traits python3-toolz python3-jupyter-client python3-ipython python3-ipykernel python3-pandas python3-patsy python3-pyqt5 python3-sympy python3-sparse python3-imageio python3-ptable python3-llvmlite python3-numba python3-sparse python3-statsmodels
=======
all_tests_debian:
    script:
    - *pixstem_dependencies
    - apt-get install -qy python3-pytest python3-pytest-cov xvfb
    - pip3 install .
    - xvfb-run -a --server-args="-screen 0, 1024x768x24" python3 -m pytest --doctest-modules --cov=pixstem pixstem/
    - xvfb-run -a --server-args="-screen 0, 1024x768x24" python3 -m pytest --doctest-glob="*.rst" doc/

.generate_figures: &generate_figures
- cd doc/images/analysing_holz_datasets/
- xvfb-run -a python3 testdata.py
- cd ../analysing_dpc_data/
- xvfb-run -a python3 make_dpc_analysis_images.py
- cd ../peak_finding/
- xvfb-run -a python3 make_peak_finding_images.py
- cd ../template_match/
- xvfb-run -a python3 make_template_match_images.py
- xvfb-run -a python3 make_template_binary_image.py
- cd ../fem_analysis/
- xvfb-run -a python3 make_fem_analysis_image.py
- cd ../analysing_nbed_data/
- xvfb-run -a python3 analysing_nbed_data.py
- cd ../frontpage/
- xvfb-run -a python3 make_frontpage_images.py
- cd ../../

pages_development:
    rules:
        - if: '$CI_COMMIT_REF_NAME == "master"'
          when: on_success
        - when: never
    stage: deploy
    script:
    - *pixstem_dependencies
>>>>>>> ed036ae7
    - apt-get install -qy xvfb python3-sphinx python3-sphinx-rtd-theme build-essential
    - pip3 install .
    - *generate_figures
    - make html
    - cd ..
    - mv doc/_build/html public_development
    artifacts:
        paths:
        - public_development

pages:
    rules:
        - if: '$CI_COMMIT_REF_NAME == "release"'
          when: on_success
        - when: never
    stage: deploy
    script:
<<<<<<< HEAD
    - apt-get update -q
    - apt-get install -qy python3-pip python3-numpy python3-scipy python3-h5py ipython3 python3-natsort python3-sklearn python3-dill python3-ipython-genutils python3-matplotlib python3-skimage python3-pint python3-requests python3-tqdm python3-traits python3-toolz python3-jupyter-client python3-ipython python3-ipykernel python3-pandas python3-patsy python3-pyqt5 python3-sympy python3-sparse python3-imageio python3-ptable python3-llvmlite python3-numba python3-sparse python3-statsmodels
=======
    - *pixstem_dependencies
>>>>>>> ed036ae7
    - apt-get install -qy xvfb python3-sphinx python3-sphinx-rtd-theme build-essential
    - pip3 install .
    - *generate_figures
    - make html
    - cd ..
    - mv doc/_build/html public
    artifacts:
        paths:
        - public<|MERGE_RESOLUTION|>--- conflicted
+++ resolved
@@ -3,32 +3,14 @@
 
 default:
     image: debian:stable
-<<<<<<< HEAD
-    script:
-    - apt-get update -q
-    - apt-get install -qy python3-pip python3-numpy python3-scipy python3-h5py ipython3 python3-natsort python3-sklearn python3-dill python3-ipython-genutils python3-matplotlib python3-skimage python3-pint python3-requests python3-tqdm python3-traits python3-toolz python3-jupyter-client python3-ipython python3-ipykernel python3-pandas python3-patsy python3-pyqt5 python3-sympy python3-sparse python3-imageio python3-ptable python3-llvmlite python3-numba python3-sparse python3-statsmodels
-    - apt-get install -qy python3-pytest python3-pytest-cov xvfb
-    - pip3 install .
-    - xvfb-run -a --server-args="-screen 0, 1024x768x24" python3 -m pytest --doctest-modules --cov=pixstem pixstem/
-    - xvfb-run -a --server-args="-screen 0, 1024x768x24" python3 -m pytest --doctest-glob="*.rst" doc/
-=======
     before_script:
         - apt-get update -q
->>>>>>> ed036ae7
 
 flake8_checks:
     script:
     - apt-get install -qy python3-flake8
     - python3 -m flake8 pixstem/
 
-<<<<<<< HEAD
-pages_development_branch:
-    image: debian:stable
-    stage: deploy
-    script:
-    - apt-get update -q
-    - apt-get install -qy python3-pip python3-numpy python3-scipy python3-h5py ipython3 python3-natsort python3-sklearn python3-dill python3-ipython-genutils python3-matplotlib python3-skimage python3-pint python3-requests python3-tqdm python3-traits python3-toolz python3-jupyter-client python3-ipython python3-ipykernel python3-pandas python3-patsy python3-pyqt5 python3-sympy python3-sparse python3-imageio python3-ptable python3-llvmlite python3-numba python3-sparse python3-statsmodels
-=======
 all_tests_debian:
     script:
     - *pixstem_dependencies
@@ -63,7 +45,6 @@
     stage: deploy
     script:
     - *pixstem_dependencies
->>>>>>> ed036ae7
     - apt-get install -qy xvfb python3-sphinx python3-sphinx-rtd-theme build-essential
     - pip3 install .
     - *generate_figures
@@ -81,12 +62,7 @@
         - when: never
     stage: deploy
     script:
-<<<<<<< HEAD
-    - apt-get update -q
-    - apt-get install -qy python3-pip python3-numpy python3-scipy python3-h5py ipython3 python3-natsort python3-sklearn python3-dill python3-ipython-genutils python3-matplotlib python3-skimage python3-pint python3-requests python3-tqdm python3-traits python3-toolz python3-jupyter-client python3-ipython python3-ipykernel python3-pandas python3-patsy python3-pyqt5 python3-sympy python3-sparse python3-imageio python3-ptable python3-llvmlite python3-numba python3-sparse python3-statsmodels
-=======
     - *pixstem_dependencies
->>>>>>> ed036ae7
     - apt-get install -qy xvfb python3-sphinx python3-sphinx-rtd-theme build-essential
     - pip3 install .
     - *generate_figures
