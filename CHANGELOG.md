--- conflicted
+++ resolved
@@ -3,16 +3,6 @@
 
 The format is based on [Keep a Changelog](https://keepachangelog.com/en/1.0.0/),
 and this project adheres to [Semantic Versioning](https://semver.org/spec/v2.0.0.html).
-
-<<<<<<< HEAD
-=======
-## [Unreleased]
-### Added
-- Getting and plot integrated intensity now support signals containing nan (#722)
-- Add Symmetry1D signal class and symmetry analysis methods (#724)
-- BeamShift class, which includes the `make_linear_plane` method for better correction of the beam shift when scanning large regions in STEM (#746)
-- Add unit testing of docstring examples (#766)
->>>>>>> 3c549fde
 
 ## 2021-04-14 - version 0.13.2
 ### Added
