--- conflicted
+++ resolved
@@ -1,16 +1,11 @@
 name = "pyxem"
-<<<<<<< HEAD
 version = "0.12.0"
 author = "Duncan Johnstone, Phillip Crout, Magnus Nord"
-copyright = "Copyright 2017-2020, The pyXem Developers"
-credits = ["Duncan Johnstone", "Phillip Crout", "Magnus Nord", "Ben Martineau", "Simon Hogas"]
-=======
-version = "0.11.0"
-author = "Duncan Johnstone, Phillip Crout"
 copyright = "Copyright 2017-2020, The pyXem Developers"
 credits = [
     "Duncan Johnstone",
     "Phillip Crout",
+    "Magnus Nord"
     "Joonatan Laulainen",
     "Simon Hogas",
     "Ben Martineau",
@@ -29,7 +24,6 @@
     "Matt von Lany",
     "Endre Jacobsen",
 ]
->>>>>>> 28d71b7a
 license = "GPLv3"
 maintainer = "Duncan Johnstone, Phillip Crout, Magnus Nord"
 email = "pyxem.team@gmail.com"
