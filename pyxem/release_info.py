--- conflicted
+++ resolved
@@ -1,9 +1,5 @@
 name = "pyxem"
-<<<<<<< HEAD
-version = "0.13.1"
-=======
-version = "0.13.1-dev"
->>>>>>> 0748ce66
+version = "0.14.0-dev"
 author = "Duncan Johnstone, Phillip Crout, Magnus Nord"
 copyright = "Copyright 2016-2021, The pyxem developers"
 credits = [
