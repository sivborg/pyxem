# -*- coding: utf-8 -*-
# Copyright 2017-2018 The pyXem developers
#
# This file is part of pyXem.
#
# pyXem is free software: you can redistribute it and/or modify
# it under the terms of the GNU General Public License as published by
# the Free Software Foundation, either version 3 of the License, or
# (at your option) any later version.
#
# pyXem is distributed in the hope that it will be useful,
# but WITHOUT ANY WARRANTY; without even the implied warranty of
# MERCHANTABILITY or FITNESS FOR A PARTICULAR PURPOSE.  See the
# GNU General Public License for more details.
#
# You should have received a copy of the GNU General Public License
# along with pyXem.  If not, see <http://www.gnu.org/licenses/>.

import numpy as np
import hyperspy.api as hs
from hyperspy.signal import BaseSignal

from pyxem.utils.sim_utils import peaks_from_best_template
from pyxem.utils.plot import generate_marker_inputs_from_peaks


from pyxem import CrystallographicMap


def crystal_from_matching_results(z_matches):
    """Takes matching results for a single navigation position
    and returns the best matching phase and orientation with correlation
    and reliability/ies to define a crystallographic map.

    inputs: z_matches a numpy.array (m,5)

    outputs: np.array of shape (6) or (7)
    phase, angle,angle,angle, correlation, R_orientation,(R_phase)
    """

    # count the phases
    if np.unique(z_matches[:, 0]).shape[0] == 1:
        # these case is easier as output is correctly ordered
        results_array = np.zeros(6)
        results_array[:5] = z_matches[0, :5]
        results_array[5] = 100 * (1 -
                                  z_matches[1, 4] / results_array[4])
    else:
        results_array = np.zeros(7)
        index_best_match = np.argmax(z_matches[:, 4])
        # store phase,angle,angle,angle,correlation
        results_array[:5] = z_matches[index_best_match, :5]
        # do reliability_orientation
        z = z_matches[z_matches[:, 0] == results_array[0]]
        second_score = np.partition(z[:, 4], -2)[-2]
        results_array[5] = 100 * (1 -
                                  second_score / results_array[4])
        # and reliability phase
        z = z_matches[z_matches[:, 0] != results_array[0]]
        second_score = np.max(z[:, 4])
        results_array[6] = 100 * (1 -
                                  second_score / results_array[4])

    return results_array


class IndexationResults(BaseSignal):
    _signal_type = "matching_results"
    _signal_dimension = 2

    def __init__(self, *args, **kwargs):
        BaseSignal.__init__(self, *args, **kwargs)
        self.axes_manager.set_signal_dimension(2)

    def plot_best_matching_results_on_signal(self, signal,
                                             phase, library,
                                             *args, **kwargs):
        """Plot the diffraction vectors on a signal.

        Parameters
        ----------
        signal : ElectronDiffraction
            The ElectronDiffraction signal object on which to plot the peaks.
            This signal must have the same navigation dimensions as the peaks.
        *args :
            Arguments passed to signal.plot()
        **kwargs :
            Keyword arguments passed to signal.plot()
        """
        match_peaks = self.map(peaks_from_best_template,
                               phase=phase, library=library,
                               inplace=False)
        mmx,mmy = generate_marker_inputs_from_peaks(match_peaks)
        signal.plot(*args, **kwargs)
        for mx,my in zip(mmx,mmy):
            m = hs.markers.point(x=mx,y=my,color='red',marker='x')
            signal.add_marker(m,plot_marker=True,permanent=True)

    def get_crystallographic_map(self,
                                 *args, **kwargs):
        """Obtain a crystallographic map specifying the best matching
        phase and orientation at each probe position with corresponding
        correlation and reliabilty scores.

        Returns
        -------
        cryst_map : CrystallographicMap
            Contains the best matching phase and orientation along with
            corresponding correlation and reliability scores at all navigation
            positions.

        """
<<<<<<< HEAD
        #TODO: Add alternative methods beyond highest correlation score at each
        #navigation position.
        #TODO Only keep a subset of the data for the map
        crystal_map = self.map(crystal_from_matching_results,
                               inplace=False,
                               *args, **kwargs)

        cryst_map = CrystallographicMap(crystal_map)

        #Set calibration to same as signal
        x = cryst_map.axes_manager.navigation_axes[0]
        y = cryst_map.axes_manager.navigation_axes[1]

        x.name = 'x'
        x.scale = self.axes_manager.navigation_axes[0].scale
        x.units = 'nm'

        y.name = 'y'
        y.scale = self.axes_manager.navigation_axes[0].scale
        y.units = 'nm'

        return cryst_map
=======
        # TODO: Add alternative methods beyond highest correlation score at each
        # navigation position.
        # TODO Only keep a subset of the data for the map
        cryst_map = self.map(crystal_from_matching_results,
                             inplace=False,
                             *args, **kwargs)
        return CrystallographicMap(cryst_map)
>>>>>>> b04f27aa
<|MERGE_RESOLUTION|>--- conflicted
+++ resolved
@@ -110,7 +110,7 @@
             positions.
 
         """
-<<<<<<< HEAD
+
         #TODO: Add alternative methods beyond highest correlation score at each
         #navigation position.
         #TODO Only keep a subset of the data for the map
@@ -133,12 +133,3 @@
         y.units = 'nm'
 
         return cryst_map
-=======
-        # TODO: Add alternative methods beyond highest correlation score at each
-        # navigation position.
-        # TODO Only keep a subset of the data for the map
-        cryst_map = self.map(crystal_from_matching_results,
-                             inplace=False,
-                             *args, **kwargs)
-        return CrystallographicMap(cryst_map)
->>>>>>> b04f27aa
