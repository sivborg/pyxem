# -*- coding: utf-8 -*-
# Copyright 2016-2020 The pyXem developers
#
# This file is part of pyXem.
#
# pyXem is free software: you can redistribute it and/or modify
# it under the terms of the GNU General Public License as published by
# the Free Software Foundation, either version 3 of the License, or
# (at your option) any later version.
#
# pyXem is distributed in the hope that it will be useful,
# but WITHOUT ANY WARRANTY; without even the implied warranty of
# MERCHANTABILITY or FITNESS FOR A PARTICULAR PURPOSE.  See the
# GNU General Public License for more details.
#
# You should have received a copy of the GNU General Public License
# along with pyXem.  If not, see <http://www.gnu.org/licenses/>.

import numpy as np

from hyperspy.api import interactive

from traits.trait_base import Undefined


class CommonDiffraction:
    @property
    def unit(self):
        if self.axes_manager.signal_axes[0].units is Undefined:
            print("The unit hasn't been set yet")
            return
        else:
            return self.axes_manager.signal_axes[0].units

    @unit.setter
    def unit(self, unit):
        """Set the units

        Parameters
        ----------
        unit : "q_nm^-1", "q_A^-1","k_nm^-1","k_A^-1","2th_deg", "2th_rad"
            The diffraction units
        """
        acceptable = ["q_nm^-1", "q_A^-1", "k_nm^-1", "k_A^-1", "2th_deg", "2th_rad"]
        if unit in acceptable:
            for axes in self.axes_manager.signal_axes:
                axes.units = unit
        else:
            print(
                'The unit must be "q_nm^-1", "q_A^-1","k_nm^-1",'
                '"k_A^-1","2th_deg", "2th_rad"'
            )

    @staticmethod
    def _get_sum_signal(signal, out_signal_axes=None):
        out = signal.sum(signal.axes_manager.signal_axes)
        if out_signal_axes is None:
            out_signal_axes = list(
                np.arange(min(signal.axes_manager.navigation_dimension, 2))
            )
        if len(out_signal_axes) > signal.axes_manager.navigation_dimension:
            raise ValueError(
                "The length of 'out_signal_axes' can't be longer"
                "than the navigation dimension of the signal."
            )
        # Reset signal to default Signal1D or Signal2D
        out.set_signal_type("")
        return out.transpose(out_signal_axes)

    def plot_integrated_intensity(self, roi, out_signal_axes=None, **kwargs):
        """Interactively plots the integrated intensity over the scattering
        range defined by the roi.

        Parameters
        ----------
        roi : float
            Any interactive ROI detailed in HyperSpy.
        out_signal_axes : None, iterable of int or string
            Specify which navigation axes to use as signal axes in the virtual
            image. If None, the two first navigation axis are used.
        **kwargs:
            Keyword arguments to be passed to the `plot` method of the virtual
            image.

        Examples
        --------
        .. code-block:: python

            >>> # For 1D diffraction signal, we can use a SpanROI
            >>> roi = hs.roi.SpanROI(left=1., right=2.)
            >>> dp.plot_integrated_intensity(roi)

        .. code-block:: python

            >>> # For 2D diffraction signal,we can use a CircleROI
            >>> roi = hs.roi.CircleROI(3, 3, 5)
            >>> dp.plot_integrated_intensity(roi)

        """
        # Plot signal when necessary
        if self._plot is None or not self._plot.is_active:
            self.plot()

        # Get the sliced signal from the roi
        sliced_signal = roi.interactive(self, axes=self.axes_manager.signal_axes)

        # Create an output signal for the virtual dark-field calculation.
        out = self._get_sum_signal(self, out_signal_axes)
        out.metadata.General.title = "Integrated intensity"

        # Create the interactive signal
        interactive(
            sliced_signal.sum,
            axis=sliced_signal.axes_manager.signal_axes,
            event=roi.events.changed,
            recompute_out_event=None,
            out=out,
        )

        # Plot the result
        out.plot(**kwargs)

    def get_integrated_intensity(self, roi, out_signal_axes=None):
        """Obtains the intensity integrated over the scattering range as
        defined by the roi.

        Parameters
        ----------
        roi : :obj:`hyperspy.roi.BaseInteractiveROI`
            Any interactive ROI detailed in HyperSpy.
        out_signal_axes : None, iterable of int or string
            Specify which navigation axes to use as signal axes in the virtual
            image. If None, the two first navigation axis are used.

        Returns
        -------
        integrated_intensity : :obj:`hyperspy.signals.Signal2D` or :obj:`hyperspy.signals.Signal1D`
            The intensity integrated over the scattering range as defined by
            the roi.

        Examples
        --------
        .. code-block:: python

            >>> # For 1D diffraction signal, we can use a SpanROI
            >>> roi = hs.roi.SpanROI(left=1., right=2.)
            >>> virtual_image = dp.get_integrated_intensity(roi)

        .. code-block:: python

            >>> # For 2D diffraction signal,we can use a CircleROI
            >>> roi = hs.roi.CircleROI(3, 3, 5)
            >>> virtual_image = dp.get_integrated_intensity(roi)

        """
        dark_field = roi(self, axes=self.axes_manager.signal_axes)
        dark_field_sum = self._get_sum_signal(dark_field, out_signal_axes)
        dark_field_sum.metadata.General.title = "Integrated intensity"
        roi_info = f"{roi}"
        if self.metadata.get_item("General.title") not in ("", None):
            roi_info += f" of {self.metadata.General.title}"
        dark_field_sum.metadata.set_item("Diffraction.intergrated_range", roi_info)

        return dark_field_sum
<<<<<<< HEAD

    def add_navigation_signal(self, data, name="nav1", unit=None, nav_plot=False):
        """ Adds in a navigation signal to the metadata.  Any type of navigation signal is acceptable.

        Parameters
        -------------------
        data: np.array
            The data for the navigation signal.  Should be the same size as the navigation axis.
        name: str
            The name of the axis.
        unit: str
            The units for the intensity of the plt. i.e. for a thickness sample the unit might be nm
        """
        dict_signal = {}
        dict_signal[name] = {"data": data,
                             "unit": unit,
                             "use_as_navigation_plot": nav_plot}
        if not self.metadata.has_item("Navigation_signals"):
            self.metadata.add_node("Navigation_signals")
        self.metadata.Navigation_signals.add_dictionary(dict_signal)
=======
>>>>>>> 57562b19
<|MERGE_RESOLUTION|>--- conflicted
+++ resolved
@@ -162,26 +162,3 @@
         dark_field_sum.metadata.set_item("Diffraction.intergrated_range", roi_info)
 
         return dark_field_sum
-<<<<<<< HEAD
-
-    def add_navigation_signal(self, data, name="nav1", unit=None, nav_plot=False):
-        """ Adds in a navigation signal to the metadata.  Any type of navigation signal is acceptable.
-
-        Parameters
-        -------------------
-        data: np.array
-            The data for the navigation signal.  Should be the same size as the navigation axis.
-        name: str
-            The name of the axis.
-        unit: str
-            The units for the intensity of the plt. i.e. for a thickness sample the unit might be nm
-        """
-        dict_signal = {}
-        dict_signal[name] = {"data": data,
-                             "unit": unit,
-                             "use_as_navigation_plot": nav_plot}
-        if not self.metadata.has_item("Navigation_signals"):
-            self.metadata.add_node("Navigation_signals")
-        self.metadata.Navigation_signals.add_dictionary(dict_signal)
-=======
->>>>>>> 57562b19
