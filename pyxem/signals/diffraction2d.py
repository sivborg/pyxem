--- conflicted
+++ resolved
@@ -598,19 +598,12 @@
         polar_signal = self.map(reproject_polar,
                                 dr=dr, dt=dt,
                                 jacobian=jacobian,
-<<<<<<< HEAD
-=======
                                 inplace=False,
->>>>>>> e451a75b
                                 *args, **kwargs)
         # Assign to appropriate signal
         polar = PolarDiffraction2D(polar_signal)
         # Transfer navigation_axes
-<<<<<<< HEAD
-        polar.axes_manager.navigation_axes = self.axes_manager.navigation_axes
-=======
         transfer_navigation_axes(polar, self)
->>>>>>> e451a75b
         # Set signal axes parameters (Theta)
         polar_t_axis = polar.axes_manager.signal_axes[0]
         polar_t_axis.name = 'theta'
@@ -619,11 +612,7 @@
         # Set signal axes parameters (magnitude)
         polar_k_axis = polar.axes_manager.signal_axes[1]
         polar_k_axis.name = 'k'
-<<<<<<< HEAD
-        polar_k_axis.scale = self.axes_manager.signal_axes[0].scale,
-=======
         #polar_k_axis.scale = self.axes_manager.signal_axes[0].scale,
->>>>>>> e451a75b
         polar_k_axis.units = self.axes_manager.signal_axes[0].units
 
         return polar
