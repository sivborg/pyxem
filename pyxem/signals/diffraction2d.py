# -*- coding: utf-8 -*-
# Copyright 2016-2024 The pyXem developers
#
# This file is part of pyXem.
#
# pyXem is free software: you can redistribute it and/or modify
# it under the terms of the GNU General Public License as published by
# the Free Software Foundation, either version 3 of the License, or
# (at your option) any later version.
#
# pyXem is distributed in the hope that it will be useful,
# but WITHOUT ANY WARRANTY; without even the implied warranty of
# MERCHANTABILITY or FITNESS FOR A PARTICULAR PURPOSE.  See the
# GNU General Public License for more details.
#
# You should have received a copy of the GNU General Public License
# along with pyXem.  If not, see <http://www.gnu.org/licenses/>.
import numba
import numpy as np
from scipy.ndimage import rotate
from skimage import morphology
import dask.array as da
from dask.diagnostics import ProgressBar
from tqdm import tqdm
import warnings

import hyperspy.api as hs
from hyperspy.signals import Signal2D, BaseSignal
from hyperspy._signals.lazy import LazySignal
from hyperspy.misc.utils import isiterable
from importlib import import_module

from pyxem.signals import (
    CommonDiffraction,
    DPCBaseSignal,
    DPCSignal1D,
    DPCSignal2D,
    LazyDPCBaseSignal,
    LazyDPCSignal1D,
    LazyDPCSignal2D,
)
from pyxem.utils.pyfai_utils import (
    get_azimuthal_integrator,
    _get_radial_extent,
    _get_setup,
)
from pyxem.utils.expt_utils import (
    azimuthal_integrate1d,
    azimuthal_integrate2d,
    gain_normalise,
    regional_filter,
    remove_bad_pixels,
    circular_mask,
    find_beam_offset_cross_correlation,
    normalize_template_match,
    convert_affine_to_transform,
    apply_transformation,
    find_beam_center_blur,
    find_beam_center_interpolate,
    find_hot_pixels,
    integrate_radially,
    medfilt_1d,
    sigma_clip,
)
from pyxem.utils._azimuthal_utils import _slice_radial_integrate
from pyxem.utils.dask_tools import (
    _get_dask_array,
    get_signal_dimension_host_chunk_slice,
    align_single_frame,
)
from pyxem.utils.signal import (
    select_method_from_method_dict,
    to_hyperspy_index,
    transfer_navigation_axes,
)
import pyxem.utils.pixelated_stem_tools as pst
import pyxem.utils.dask_tools as dt
import pyxem.utils.ransac_ellipse_tools as ret
from pyxem.utils._deprecated import deprecated, deprecated_argument

from pyxem.utils.background_utils import (
    _subtract_median,
    _subtract_dog,
    _subtract_hdome,
    _subtract_radial_median,
)
from pyxem.utils.calibration_utils import Calibration


class Diffraction2D(Signal2D, CommonDiffraction):
    """Signal class for two-dimensional diffraction data in Cartesian coordinates.

    Parameters
    ----------
    *args
        See :class:`~hyperspy._signals.signal2d.Signal2D`.
    **kwargs
        See :class:`~hyperspy._signals.signal2d.Signal2D`
    """

    _signal_type = "diffraction"

    """ Methods that make geometrical changes to a diffraction pattern """

    def __init__(self, *args, **kwargs):
        """
        Create a Diffraction2D object from numpy.ndarray.

        Parameters
        ----------
        *args :
            Passed to the __init__ of Signal2D. The first arg should be
            numpy.ndarray
        **kwargs :
            Passed to the __init__ of Signal2D
        """
        super().__init__(*args, **kwargs)
        self.calibrate = Calibration(self)

    def apply_affine_transformation(
        self, D, order=1, keep_dtype=False, inplace=True, *args, **kwargs
    ):
        """Correct geometric distortion by applying an affine transformation.

        Parameters
        ----------
        D : array or Signal2D of arrays
            3x3 np.array (or Signal2D thereof) specifying the affine transform
            to be applied.
        order : 1,2,3,4 or 5
            The order of interpolation on the transform. Default is 1.
        keep_dtype : bool
            If True dtype of returned ElectronDiffraction2D Signal is that of
            the input, if False, casting to higher precision may occur.
        inplace : bool
            If True (default), this signal is overwritten. Otherwise, returns a
            new signal.
        *args:
            Arguments to be passed to :meth:`~hyperspy.signal.BaseSignal.map`.
        **kwargs:
            Keyword arguments to be passed to :meth:`~hyperspy.signal.BaseSignal.map`.

        Returns
        -------
            ElectronDiffraction2D Signal containing the affine Transformed
            diffraction patterns.


        """

        shape = self.axes_manager.signal_shape
        if isinstance(D, np.ndarray):
            transformation = convert_affine_to_transform(D, shape)
        else:
            transformation = D.map(
                convert_affine_to_transform, shape=shape, inplace=False
            )

        if not keep_dtype:
            out_dtype = float
        else:
            out_dtype = self.data.dtype

        return self.map(
            apply_transformation,
            transformation=transformation,
            output_dtype=out_dtype,
            order=order,
            keep_dtype=keep_dtype,
            inplace=inplace,
            *args,
            **kwargs,
        )

    def shift_diffraction(
        self,
        shift_x,
        shift_y,
        interpolation_order=1,
        inplace=False,
        show_progressbar=True,
    ):
        """Shift the diffraction patterns in a pixelated STEM signal.

        The points outside the boundaries are set to zero.

        Parameters
        ----------
        shift_x, shift_y : int or NumPy array
            If given as int, all the diffraction patterns will have the same
            shifts. Each diffraction pattern can also have different shifts,
            by passing a NumPy array with the same dimensions as the navigation
            axes.
        interpolation_order : int
            When shifting, a spline interpolation is used. This parameter
            sets the order of this spline. Must be between 0 and 5.
            Note that in some low-signal and high noise datasets, using a
            non-zero order might lead to artifacts. See the docstring in
            scipy.ndimage.shift for more information. Default 1.
        inplace : bool
            If True (default), the data is replaced by the result. Useful when
            working with very large datasets, as this avoids doubling the
            amount of memory needed. If False, a new signal with the results
            is returned.
        show_progressbar : bool
            Default True.

        Returns
        -------
        shifted_signal : Diffraction2D signal

        Examples
        --------
        >>> s = pxm.dummy_data.get_disk_shift_simple_test_signal()
        >>> s_c = s.center_of_mass(threshold=3., show_progressbar=False)
        >>> s_c -= 25 # To shift the center disk to the middle (25, 25)
        >>> s_shift = s.shift_diffraction(
        ...     s_c.inav[0].data, s_c.inav[1].data,
        ...     show_progressbar=False)
        >>> s_shift.plot()

        Using a different interpolation order

        >>> s_shift = s.shift_diffraction(
        ...     s_c.inav[0].data, s_c.inav[1].data, interpolation_order=3,
        ...     show_progressbar=False)

        """

        if (not isiterable(shift_x)) or (not isiterable(shift_y)):
            shift_x, shift_y = pst._make_centre_array_from_signal(
                self, x=shift_x, y=shift_y
            )
        s_shift_x = BaseSignal(shift_x).T
        s_shift_y = BaseSignal(shift_y).T

        s_shift = self.map(
            pst._shift_single_frame,
            inplace=inplace,
            ragged=False,
            show_progressbar=show_progressbar,
            interpolation_order=interpolation_order,
            shift_x=s_shift_x,
            shift_y=s_shift_y,
        )
        if not inplace:
            return s_shift

    def rotate_diffraction(self, angle, show_progressbar=True):
        """
        Rotate the diffraction dimensions.

        Parameters
        ----------
        angle : scalar
            Clockwise rotation in degrees.
        show_progressbar : bool
            Default True

        Returns
        -------
        rotated_signal : Diffraction2D class

        Examples
        --------
        >>> s = pxm.dummy_data.get_holz_simple_test_signal()
        >>> s_rot = s.rotate_diffraction(30, show_progressbar=False)

        """
        s_rotated = self.map(
            rotate,
            ragged=False,
            angle=-angle,
            reshape=False,
            inplace=False,
            show_progressbar=show_progressbar,
        )
        if self._lazy:
            s_rotated.compute(show_progressbar=show_progressbar)
        return s_rotated

    def flip_diffraction_x(self):
        """Flip the dataset along the diffraction x-axis.

        The function returns a new signal, but the data itself
        is a view of the original signal. So changing the returned signal
        will also change the original signal (and visa versa). To avoid
        changing the original signal, use the deepcopy method afterwards,
        but note that this requires double the amount of memory.
        See below for an example of this.

        Returns
        -------
        flipped_signal : Diffraction2D signal

        Example
        -------
        >>> s = pxm.dummy_data.get_holz_simple_test_signal()
        >>> s_flip = s.flip_diffraction_x()

        To avoid changing the original object afterwards

        >>> s_flip = s.flip_diffraction_x().deepcopy()

        """
        s_out = self.copy()
        s_out.axes_manager = self.axes_manager.deepcopy()
        s_out.data = np.flip(self.data, axis=-1)
        return s_out

    def flip_diffraction_y(self):
        """Flip the dataset along the diffraction y-axis.

        The function returns a new signal, but the data itself
        is a view of the original signal. So changing the returned signal
        will also change the original signal (and visa versa). To avoid
        changing the original signal, use the deepcopy method afterwards,
        but note that this requires double the amount of memory.
        See below for an example of this.


        Returns
        -------
        flipped_signal : Diffraction2D signal

        Example
        -------
        >>> s = pxm.dummy_data.get_holz_simple_test_signal()
        >>> s_flip = s.flip_diffraction_y()

        To avoid changing the original object afterwards

        >>> s_flip = s.flip_diffraction_y().deepcopy()

        """
        s_out = self.copy()
        s_out.axes_manager = self.axes_manager.deepcopy()
        s_out.data = np.flip(self.data, axis=-2)
        return s_out

    """ Masking and other non-geometrical 'correction' to patterns """

    def get_direct_beam_mask(self, radius):
        """Generate a signal mask for the direct beam.

        Parameters
        ----------
        radius : float
            Radius for the circular mask in pixel units.

        Return
        ------
        signal-mask : ndarray
            The mask of the direct beam
        """
        shape = self.axes_manager.signal_shape
        center = (shape[1] - 1) / 2, (shape[0] - 1) / 2

        signal_mask = Signal2D(circular_mask(shape=shape, radius=radius, center=center))

        return signal_mask

    def apply_gain_normalisation(
        self, dark_reference, bright_reference, inplace=True, *args, **kwargs
    ):
        """Apply gain normalization to experimentally acquired electron
        diffraction patterns.

        Parameters
        ----------
        dark_reference : ElectronDiffraction2D
            Dark reference image.
        bright_reference : DiffractionSignal
            Bright reference image.
        inplace : bool
            If True (default), this signal is overwritten. Otherwise, returns a
            new signal.
        *args:
            Arguments to be passed to :meth:`~hyperspy.signal.BaseSignal.map`.
        **kwargs:
            Keyword arguments to be passed to :meth:`~hyperspy.signal.BaseSignal.map`.

        """
        return self.map(
            gain_normalise,
            dref=dark_reference,
            bref=bright_reference,
            inplace=inplace,
            *args,
            **kwargs,
        )

    @deprecated_argument(
        name="lazy_result", alternative="lazy_output", since="0.15.0", removal="1.0.0"
    )
    def subtract_diffraction_background(
        self, method="median kernel", inplace=False, **kwargs
    ):
        """Background subtraction of the diffraction data.

        Parameters
        ----------
        method : str, optional
            'difference of gaussians', 'median kernel', 'radial median', 'h-dome'
            Default 'median kernel'.

            For `difference of gaussians` the parameters min_sigma (default:1) and
            max_sigma(default:55) control the size of the gaussian kernels used.

            For `median kernel` the footprint(default:19) parameter detemines the
            footprint used to determine the median.

            For `radial median` the parameters center_x(default:128), center_y(default:128) are
            used to detmine the center of the pattern to use to determine the median.

            For `h-dome` the parameter h detemines the relative height of local peaks that
            are supressed.
        **kwargs :
                To be passed to the method chosen: min_sigma/max_sigma, footprint,
                centre_x,centre_y / h

        Returns
        -------
        s : Diffraction2D or LazyDiffraction2D signal

        Examples
        --------
        >>> s = pxm.dummy_data.get_cbed_signal()
        >>> s_r = s.subtract_diffraction_background(method='median kernel',
        ...     footprint=20, lazy_output=False, show_progressbar=False)
        >>> s_r.plot()
        """
        method_dict = {
            "difference of gaussians": _subtract_dog,
            "median kernel": _subtract_median,
            "radial median": _subtract_radial_median,
            "h-dome": _subtract_hdome,
        }
        if method not in method_dict:
            raise NotImplementedError(
                f"The method specified, '{method}',"
                f" is not implemented.  The different methods are:"
                f" 'difference of gaussians','median kernel',"
                f"'radial median' or 'h-dome'."
            )
        subtraction_function = method_dict[method]

        return self.map(subtraction_function, inplace=inplace, **kwargs)

    @deprecated_argument(
        name="mask_array", since="0.15.0", removal="1.0.0", alternative="mask"
    )
    def find_dead_pixels(
        self,
        dead_pixel_value=0,
        mask=None,
    ):
        """Find dead pixels in the diffraction images.

        Parameters
        ----------
        dead_pixel_value : scalar
            Default 0
        mask_array : Boolean Numpy array
        lazy_result : bool
            If True, return a lazy signal. If False, compute
            the result and return a non-lazy signal. Default False.
        show_progressbar : bool

        Returns
        -------
        s_dead_pixels : HyperSpy 2D signal
            With dead pixels as True, rest as False.

        Examples
        --------
        >>> s = pxm.dummy_data.get_dead_pixel_signal()
        >>> s_dead_pixels = s.find_dead_pixels(show_progressbar=False)

        Using a mask array

        >>> import numpy as np
        >>> mask_array = np.zeros((128, 128), dtype=bool)
        >>> mask_array[:, 100:] = True
        >>> s = pxm.dummy_data.get_dead_pixel_signal()
        >>> s_dead_pixels = s.find_dead_pixels(
        ...     mask_array=mask_array, show_progressbar=False)

        Getting a lazy signal as output

        >>> s_dead_pixels = s.find_dead_pixels(
        ...     lazy_result=True, show_progressbar=False)

        See Also
        --------
        find_hot_pixels
        correct_bad_pixels

        """
        mean_signal = self.mean(axis=self.axes_manager.navigation_axes)
        dead_pixels = mean_signal == dead_pixel_value
        if mask is not None:
            dead_pixels = dead_pixels * np.invert(mask)
        return dead_pixels

    @deprecated_argument(
        name="mask_array", since="0.15.0", removal="1.0.0", alternative="mask"
    )
    @deprecated_argument(
        name="lazy_result", since="0.15.0", removal="1.0.0", alternative="lazy_output"
    )
    def find_hot_pixels(
        self, threshold_multiplier=500, mask=None, inplace=False, **kwargs
    ):
        """Find hot pixels in the diffraction images.

        Note: this method will be default return a lazy signal, since the
        size of the returned signal is the same shape as the original
        signal. So for large datasets actually calculating computing
        the results can use a lot of memory.

        In addition, this signal is currently not very optimized with
        regards to memory use, so be careful when using this method
        for large datasets.

        Parameters
        ----------
        threshold_multiplier : scalar
            Default 500
        mask_array : Boolean NumPy array
        lazy_result : bool
            If True, return a lazy signal. If False, compute
            the result and return a non-lazy signal. Default True.
        show_progressbar : bool

        Examples
        --------
        >>> s = pxm.dummy_data.get_hot_pixel_signal()
        >>> s_hot_pixels = s.find_hot_pixels(show_progressbar=False)

        Using a mask array

        >>> import numpy as np
        >>> mask_array = np.zeros((128, 128), dtype=bool)
        >>> mask_array[:, 100:] = True
        >>> s = pxm.dummy_data.get_hot_pixel_signal()
        >>> s_hot_pixels = s.find_hot_pixels(
        ...     mask_array=mask_array, show_progressbar=False)

        Getting a non-lazy signal as output

        >>> s_hot_pixels = s.find_hot_pixels()

        See Also
        --------
        find_dead_pixels
        correct_bad_pixels

        """
        return self.map(
            find_hot_pixels,
            threshold_multiplier=threshold_multiplier,
            mask=mask,
            inplace=inplace,
            **kwargs,
        )

    @deprecated_argument(
        name="lazy_result", since="0.15.0", removal="1.0.0", alternative="lazy_output"
    )
    def correct_bad_pixels(
        self,
        bad_pixel_array,
        **kwargs,
    ):
        """Correct bad (dead/hot) pixels by replacing their values with the mean value of neighbors.

        Parameters
        ----------
        bad_pixel_array : array-like
            List of pixels to correct
        show_progressbar : bool, optional
            Default True
        lazy_output : bool, optional
            When working lazily, determines if the result is computed. Default is True (ie. no .compute)
        inplace : bool, optional
            When working in memory, determines if operation is performed inplace, default is True. When
            working lazily the result will NOT be inplace.
        *args :
            passed to :meth:`~hyperspy.signal.BaseSignal.map` if working in memory
        **kwargs :
            passed to :meth:`~hyperspy.signal.BaseSignal.map` if working in memory

        Returns
        -------
        signal_corrected: Diffraction2D or LazyDiffraction2D

        Examples
        --------
        >>> s = pxm.dummy_data.get_hot_pixel_signal()
        >>> s_hot_pixels = s.find_hot_pixels()
        >>> s_corr = s.correct_bad_pixels(s_hot_pixels)

        See Also
        --------
        find_dead_pixels
        find_hot_pixels

        """
        return self.map(remove_bad_pixels, bad_pixels=bad_pixel_array, **kwargs)

    """ Direct beam and peak finding tools """

    @deprecated_argument(
        name="lazy_result", since="0.14", removal="1.0.0", alternative="lazy_output"
    )
    def get_direct_beam_position(
        self,
        method,
        lazy_output=None,
        signal_slice=None,
        half_square_width=None,
        **kwargs,
    ):
        """Estimate the direct beam position in each experimentally acquired
        electron diffraction pattern. Returns the shifts required to center the
        diffraction pattern.

        Parameters
        ----------
        method : str,
            Must be one of "cross_correlate", "blur", "interpolate" or "center_of_mass".

           "cross_correlate": Center finding using cross-correlation of circles of
                `radius_start` to `radius_finish`.
           "blur": Center finding by blurring each frame with a Gaussian kernel with
                standard deviation `sigma` and finding the maximum.
           "interpolate": Finding the center by summing along X/Y and finding the peak
                for each axis independently. Data is blurred first using a Gaussian kernel
                with standard deviation "sigma".
           "center_of_mass": The center is found using a calculation of the center of mass.
                Optionally a `mask` can be applied to focus on just the center of some
                dataset. A threshold value can also be given to suppress contrast from
                weaker diffraction features.
        lazy_output : optional
            If True, s_shifts will be a lazy signal. If False, a non-lazy signal.
            By default, if the signal is (non-)lazy, the result will also be (non-)lazy.
        signal_slice : None or tuple
            A tuple defining the (low_x,high_x, low_y, high_y) to slice the data before
            finding the direct beam. Equivalent to
            s.isig[low_x:high_x, low_y:high_y].get_direct_beam_position()+[low_x,low_y])
        half_square_width : int
            Half the side length of square that captures the direct beam in all
            scans. Means that the centering algorithm is stable against
            diffracted spots brighter than the direct beam. Crops the diffraction
            pattern to `half_square_width` pixels around th center of the diffraction
            pattern. Only one of `half_square_width` or signal_slice can be defined.
        **kwargs:
            Additional arguments accepted by :func:`~pyxem.utils.expt_utils.find_beam_center_blur`,
            :func:`~pyxem.utils.expt_utils.find_beam_center_interpolate`,
            :func:`~pyxem.utils.expt_utils.find_beam_offset_cross_correlation`,
            and :func:`~pyxem.signals.diffraction2d.Diffraction2D.center_of_mass`,

        Returns
        -------
        s_shifts : HyperSpy Signal1D
            Array containing the shifts for each SED pattern, with the first
            signal index being the x-shift and the second the y-shift.

        """
        if half_square_width is not None and signal_slice is not None:
            raise ValueError(
                "Only one of `signal_slice` or `half_sqare_width` " "can be defined"
            )
        elif half_square_width is not None:
            signal_shape = self.axes_manager.signal_shape
            signal_center = np.array(signal_shape) / 2
            min_x = int(signal_center[0] - half_square_width)
            max_x = int(signal_center[0] + half_square_width)
            min_y = int(signal_center[1] - half_square_width)
            max_y = int(signal_center[1] + half_square_width)
            signal_slice = (min_x, max_x, min_y, max_y)

        if signal_slice is not None:  # Crop the data
            sig_axes = self.axes_manager.signal_axes
            sig_axes = np.repeat(sig_axes, 2)
            low_x, high_x, low_y, high_y = [
                to_hyperspy_index(ind, ax)
                for ind, ax in zip(
                    signal_slice,
                    sig_axes,
                )
            ]
            signal = self.isig[low_x:high_x, low_y:high_y]
        else:
            signal = self

        if "lazy_result" in kwargs:
            warnings.warn(
                "lazy_result was replaced with lazy_output in version 0.14",
                DeprecationWarning,
            )
            lazy_output = kwargs.pop("lazy_result")

        if lazy_output is None:
            lazy_output = signal._lazy

        signal_shape = signal.axes_manager.signal_shape
        origin_coordinates = np.array(signal_shape) / 2

        method_dict = {
            "cross_correlate": find_beam_offset_cross_correlation,
            "blur": find_beam_center_blur,
            "interpolate": find_beam_center_interpolate,
            "center_of_mass": None,
        }

        method_function = select_method_from_method_dict(
            method, method_dict, print_help=False, **kwargs
        )

        if method == "cross_correlate":
            shifts = signal.map(
                method_function,
                inplace=False,
                output_signal_size=(2,),
                output_dtype=np.float32,
                lazy_output=lazy_output,
                **kwargs,
            )
        elif method == "blur":
            centers = signal.map(
                method_function,
                inplace=False,
                output_signal_size=(2,),
                output_dtype=np.int16,
                lazy_output=lazy_output,
                **kwargs,
            )
            shifts = -centers + origin_coordinates
        elif method == "interpolate":
            centers = signal.map(
                method_function,
                inplace=False,
                output_signal_size=(2,),
                output_dtype=np.float32,
                lazy_output=lazy_output,
                **kwargs,
            )
            shifts = -centers + origin_coordinates
        elif method == "center_of_mass":
            if "mask" in kwargs and signal_slice is not None:
                x, y, r = kwargs["mask"]
                x = x - signal_slice[0]
                y = y - signal_slice[1]
                kwargs["mask"] = (x, y, r)
            centers = signal.center_of_mass(
                lazy_result=lazy_output,
                show_progressbar=False,
                **kwargs,
            )
            shifts = -centers.T + origin_coordinates

        if signal_slice is not None:
            shifted_center = [(low_x + high_x) / 2, (low_y + high_y) / 2]
            unshifted_center = np.array(self.axes_manager.signal_shape) / 2
            shift = np.subtract(unshifted_center, shifted_center)
            shifts = shifts + shift

        shifts.set_signal_type("beam_shift")

        return shifts

    @deprecated_argument(
        name="lazy_result", since="0.15", removal="1.0.0", alternative="lazy_output"
    )
    def center_direct_beam(
        self,
        method=None,
        shifts=None,
        return_shifts=False,
        subpixel=True,
        lazy_output=None,
        align_kwargs=None,
        inplace=True,
        *args,
        **kwargs,
    ):
        """Estimate the direct beam position in each experimentally acquired
        electron diffraction pattern and translate it to the center of the
        image square.

        Parameters
        ----------
        method : str {'cross_correlate', 'blur', 'interpolate', 'center_of_mass'}
            Method used to estimate the direct beam position. The direct
            beam position can also be passed directly with the shifts parameter.
        shifts : Signal, optional
            The position of the direct beam, which can either be passed with this
            parameter (shifts), or calculated on its own.
            Both shifts and the signal need to have the same navigation shape, and
            shifts needs to have one signal dimension with size 2.
        return_shifts : bool, default False
            If True, the values of applied shifts are returned
        subpixel : bool, optional
            If True, the data will be interpolated, allowing for subpixel shifts of
            the diffraction patterns. This can lead to changes in the total intensity
            of the diffraction images, see Notes for more information. If False, the
            data is not interpolated. Default True.
        lazy_output : optional
            If True, the result will be a lazy signal. If False, a non-lazy signal.
            By default, if the signal is lazy, the result will also be lazy.
            If the signal is non-lazy, the result will be non-lazy.
        align_kwargs : dict
            Parameters passed to the alignment function. See scipy.ndimage.shift
            for more information about the parameters.
        *args, **kwargs :
            Additional arguments accepted by :func:`~pyxem.utils.expt_utils.find_beam_center_blur`,
            :func:`~pyxem.utils.expt_utils.find_beam_center_interpolate`,
            :func:`~pyxem.utils.expt_utils.find_beam_offset_cross_correlation`,
            :func:`~pyxem.signals.diffraction2d.Diffraction2D.get_direct_beam_position`,
            and :func:`~pyxem.signals.diffraction2d.Diffraction2D.center_of_mass`,

        Example
        -------
        >>> s.center_direct_beam(method='blur', sigma=1)

        Using the shifts parameter

        >>> s_shifts = s.get_direct_beam_position(
        ...    method="interpolate", sigma=1, upsample_factor=2, kind="nearest")
        >>> s.center_direct_beam(shifts=s_shifts)

        Notes
        -----
        If the signal has an integer dtype, and subpixel=True is used (the default)
        the total intensity in the diffraction images will most likely not be preserved.
        This is due to subpixel=True utilizing interpolation. To keep the total intensity
        use a float dtype, which can be done by s.change_dtype('float32', rechunk=False).

        """
        if (shifts is None) and (method is None):
            raise ValueError("Either method or shifts parameter must be specified")
        if (shifts is not None) and (method is not None):
            raise ValueError(
                "Only one of the shifts or method parameters should be specified, "
                "not both"
            )
        if align_kwargs is None:
            align_kwargs = {}

        if shifts is None:
            shifts = self.get_direct_beam_position(
                method=method, lazy_output=lazy_output, **kwargs
            )
        if "order" not in align_kwargs:
            if subpixel:
                align_kwargs["order"] = 1
            else:
                align_kwargs["order"] = 0
        aligned = self.map(
            align_single_frame,
            shifts=shifts,
            inplace=inplace,
            lazy_output=lazy_output,
            output_dtype=self.data.dtype,
            output_signal_size=self.axes_manager.signal_shape[::-1],
            **align_kwargs,
        )

        if return_shifts and inplace:
            return shifts
        elif return_shifts:
            return shifts, aligned
        else:
            return aligned

    def threshold_and_mask(self, threshold=None, mask=None, show_progressbar=True):
        """Get a thresholded and masked of the signal.

        Useful for figuring out optimal settings for the center_of_mass
        method.

        Parameters
        ----------
        threshold : number, optional
            The thresholding will be done at mean times
            this threshold value.
        mask : tuple (x, y, r)
            Round mask centered on x and y, with radius r.
        show_progressbar : bool
            Default True

        Returns
        -------
        s_out : Diffraction2D signal

        Examples
        --------
        >>> s = pxm.dummy_data.get_disk_shift_simple_test_signal()
        >>> mask = (25, 25, 10)
        >>> s_out = s.threshold_and_mask(
        ...     mask=mask, threshold=2, show_progressbar=False)
        >>> s_out.plot()

        """
        if self._lazy:
            raise NotImplementedError(
                "threshold_and_mask is currently not implemented for "
                "lazy signals. Use compute() first to turn signal into "
                "a non-lazy signal. Note that this will load the full "
                "dataset into memory, which might crash your computer."
            )
        if mask is not None:
            x, y, r = mask
            im_x, im_y = self.axes_manager.signal_shape
            mask = pst._make_circular_mask(x, y, im_x, im_y, r)
        s_out = self.map(
            function=pst._threshold_and_mask_single_frame,
            ragged=False,
            inplace=False,
            show_progressbar=show_progressbar,
            threshold=threshold,
            mask=mask,
        )
        return s_out

    @deprecated_argument(
        since="0.15.0", name="lazy_result", alternative="lazy_output", removal="1.00.0"
    )
    def center_of_mass(
        self,
        threshold=None,
        mask=None,
        lazy_output=False,
        show_progressbar=True,
        chunk_calculations=None,
        **kwargs,
    ):
        """Get the centre of the STEM diffraction pattern using
        center of mass. Threshold can be set to only use the most
        intense parts of the pattern. A mask can be used to exclude
        parts of the diffraction pattern.

        Parameters
        ----------
        threshold : number, optional
            The thresholding will be done at mean times
            this threshold value.
        mask : tuple (x, y, r), optional
            Round mask centered on x and y, with radius r.
        signal_slice : tuple (low_x, high_x, low_y, high_y)
            Slice the data. Equivilent to s.isig[low_x:high_x, low_y,
        lazy_result : bool, optional
            If True, will not compute the data directly, but
            return a lazy signal. Default False
        show_progressbar : bool, optional
            Default True
        chunk_calculations : tuple, optional
            Chunking values when running the calculations.

        Returns
        -------
        s_com : DPCSignal
            DPCSignal with beam shifts along the navigation dimension
            and spatial dimensions as the signal dimension(s).

        Examples
        --------
        With mask centered at x=105, y=120 and 30 pixel radius

        >>> s = pxm.dummy_data.get_disk_shift_simple_test_signal()
        >>> mask = (25, 25, 10)
        >>> s_com = s.center_of_mass(mask=mask, show_progressbar=False)
        >>> s_color = s_com.get_color_signal()

        Also threshold

        >>> s_com = s.center_of_mass(threshold=1.5, show_progressbar=False)

        Get a lazy signal, then calculate afterwards

        >>> s_com = s.center_of_mass(lazy_result=True, show_progressbar=False)
        >>> s_com.compute(show_progressbar=False)

        """
        det_shape = self.axes_manager.signal_shape
        nav_dim = self.axes_manager.navigation_dimension
        if chunk_calculations is None:
            chunk_calculations = [16] * nav_dim + list(det_shape)
        if mask is not None:
            x, y, r = mask
            mask_array = pst._make_circular_mask(x, y, det_shape[0], det_shape[1], r)
            mask_array = np.invert(mask_array)
        else:
            mask_array = None
        if self._lazy:
            dask_array = self.data.rechunk(chunk_calculations)
        else:
            dask_array = da.from_array(self.data, chunks=chunk_calculations)
        data = dt._center_of_mass_array(
            dask_array, threshold_value=threshold, mask_array=mask_array
        )
        if lazy_output:
            if nav_dim == 2:
                s_com = LazyDPCSignal2D(data)
            elif nav_dim == 1:
                s_com = LazyDPCSignal1D(data)
            elif nav_dim == 0:
                s_com = LazyDPCBaseSignal(data).T
        else:
            if show_progressbar:
                pbar = ProgressBar()
                pbar.register()
            data = data.compute()
            if show_progressbar:
                pbar.unregister()
            if nav_dim == 2:
                s_com = DPCSignal2D(data)
            elif nav_dim == 1:
                s_com = DPCSignal1D(data)
            elif nav_dim == 0:
                s_com = DPCBaseSignal(data).T
        s_com.axes_manager.navigation_axes[0].name = "Beam position"
        for nav_axes, sig_axes in zip(
            self.axes_manager.navigation_axes, s_com.axes_manager.signal_axes
        ):
            pst._copy_axes_object_metadata(nav_axes, sig_axes)
        return s_com

    @deprecated_argument(
        name="lazy_result", alternative="lazy_output", since="0.15.0", removal="1.0.0"
    )
    def template_match_disk(self, disk_r=4, inplace=False, **kwargs):
        """Template match the signal dimensions with a disk.

        Used to find diffraction disks in convergent beam electron
        diffraction data.

        Parameters
        ----------
        disk_r : scalar, optional
            Radius of the disk. Default 4.
        lazy_output : bool, default True
            If True, will return a LazyDiffraction2D object. If False,
            will compute the result and return a Diffraction2D object.
        show_progressbar : bool, default True

        Returns
        -------
        template_match : Diffraction2D object

        Examples
        --------
        >>> s = pxm.dummy_data.get_cbed_signal()
        >>> s_template = s.template_match_disk(
        ...     disk_r=5, show_progressbar=False)
        >>> s.plot()

        See Also
        --------
        template_match_ring
        template_match

        """
        disk = morphology.disk(disk_r, self.data.dtype)
        return self.map(
            normalize_template_match, template=disk, inplace=inplace, **kwargs
        )

    @deprecated_argument(
        name="lazy_result", alternative="lazy_output", since="0.15.0", removal="1.0.0"
    )
    def template_match_ring(self, r_inner=5, r_outer=7, inplace=False, **kwargs):
        """Template match the signal dimensions with a ring.

        Used to find diffraction rings in convergent beam electron
        diffraction data.

        Parameters
        ----------
        r_inner, r_outer : scalar, optional
            Inner and outer radius of the rings.
        lazy_output : bool, default True
            If True, will return a LazyDiffraction2D object. If False,
            will compute the result and return a Diffraction2D object.
        show_progressbar : bool, default True

        Returns
        -------
        template_match : Diffraction2D object

        Examples
        --------
        >>> s = pxm.dummy_data.get_cbed_signal()
        >>> s_template = s.template_match_ring(show_progressbar=False)
        >>> s.plot()

        See Also
        --------
        template_match_disk
        template_match

        """
        if r_outer <= r_inner:
            raise ValueError(
                "r_outer ({0}) must be larger than r_inner ({1})".format(
                    r_outer, r_inner
                )
            )
        edge = r_outer - r_inner
        edge_slice = np.s_[edge:-edge, edge:-edge]

        ring_inner = morphology.disk(r_inner, dtype=bool)
        ring = morphology.disk(r_outer, dtype=bool)
        ring[edge_slice] = ring[edge_slice] ^ ring_inner
        return self.map(
            normalize_template_match, template=ring, inplace=inplace, **kwargs
        )

    def filter(self, func, inplace=False, **kwargs):
        """Filters the entire dataset given some function applied to the data.

        The function must take a numpy or dask array as input and return a
        numpy or dask array as output which has the same shape, and axes as
        the input.

        Parameters
        ----------
        func : function
            Function to apply to the data. Must take a numpy or dask array as
            input and return a numpy or dask array as output which has the
            same shape as the input.
        inplace : bool, optional
            If True, the data is replaced by the filtered data. If False, a
            new signal is returned. Default False.
        **kwargs :
            Passed to the function.

        Examples
        --------
        >>> import pyxem as pxm
        >>> from scipy.ndimage import gaussian_filter
        >>> s = pxm.dummy_data.get_cbed_signal()
        >>> s_filtered = s.filter(gaussian_filter, sigma=1)

        """
        new_data = func(self.data, **kwargs)

        if new_data.shape != self.data.shape:
            raise ValueError(
                "The function must return an array with " "the same shape as the input."
            )
        if inplace:
            self.data = new_data
            return
        else:
            return self._deepcopy_with_new_data(data=new_data)

    def template_match(self, template, inplace=False, **kwargs):
        """Template match the signal dimensions with a binary image.

        Used to find diffraction disks in convergent beam electron
        diffraction data.

        Might also work with non-binary images, but this haven't been
        extensively tested.

        Parameters
        ----------
        template : 2-D NumPy array

        Returns
        -------
        template_match : Diffraction2D object

        Examples
        --------
        >>> import pyxem as pxm
        >>> s = pxm.dummy_data.get_cbed_signal()
        >>> binary_image = np.random.randint(0, 2, (6, 6))
        >>> s_template = s.template_match_with_binary_image(
        ...     binary_image, show_progressbar=False)
        >>> s.plot()

        See Also
        --------
        template_match_disk
        template_match_ring

        """

        return self.map(
            normalize_template_match, template=template, inplace=inplace, **kwargs
        )

    @deprecated(since="0.15.0", removal="1.0.0")
    def template_match_with_binary_image(
        self, binary_image, lazy_result=True, show_progressbar=True, **kwargs
    ):
        """Template match the signal dimensions with a binary image.

        Used to find diffraction disks in convergent beam electron
        diffraction data.

        Might also work with non-binary images, but this haven't been
        extensively tested.

        Parameters
        ----------
        binary_image : 2-D NumPy array
        lazy_result : bool, default True
            If True, will return a LazyDiffraction2D object. If False,
            will compute the result and return a Diffraction2D object.
        show_progressbar : bool, default True

        Returns
        -------
        template_match : Diffraction2D object

        Examples
        --------
        >>> s = pxm.dummy_data.get_cbed_signal()
        >>> binary_image = np.random.randint(0, 2, (6, 6))
        >>> s_template = s.template_match_with_binary_image(
        ...     binary_image, show_progressbar=False)
        >>> s.plot()

        See Also
        --------
        :meth:`~pyxem.signals.DiffractionSignal2D.template_match_disk`
        :meth:`~pyxem.signals.DiffractionSignal2D.template_match_ring`

        """
        return self.template_match(
            template=binary_image,
            lazy_output=lazy_result,
            show_progressbar=show_progressbar,
            **kwargs,
        )

    @deprecated(
        since="0.15",
        alternative="hyperspy.signals.signal2d.find_peaks",
        removal="1.0.0",
    )
    def find_peaks_lazy(
        self, method="dog", lazy_result=True, show_progressbar=True, **kwargs
    ):
        """Find peaks in the signal dimensions.

        Can use either skimage's blob_dog or blob_log.

        Parameters
        ----------
        method : string, optional
            'dog'(default) for difference of Gaussians. 'log' for Laplacian of Gaussian.
        lazy_result : bool, optional
            Default True
        show_progressbar : bool, optional
            Default True
        **kwargs :
            Passed to the peakfinder, see skimage doc for details

        Returns
        -------
        peak_array : dask 2D object array
            Same size as the two last dimensions in data, in the form
            [[y0, x0], [y1, x1], ...].
            The peak positions themselves are stored in 2D NumPy arrays
            inside each position in peak_array. This is done instead of
            making a 4D NumPy array, since the number of found peaks can
            vary in each position.

        Example
        -------
        >>> s = pxm.dummy_data.get_cbed_signal()
        >>> peak_array = s.find_peaks_lazy()
        >>> peak_array_computed = peak_array.compute(show_progressbar=False)
        >>> peak02 = peak_array_computed[0, 2]
        >>> s.add_peak_array_as_markers(peak_array_computed)
        >>> s.plot()

        Change parameters

        >>> peak_array = s.find_peaks_lazy(
        ...     method='dog', min_sigma=1.2, max_sigma=27, sigma_ratio=2.2,
        ...     threshold=0.6, overlap=0.6, lazy_result=False,
        ...     show_progressbar=False)

        Using Laplacian of Gaussian

        >>> s = pxm.dummy_data.get_cbed_signal()
        >>> peak_array = s.find_peaks_lazy(
        ...     method='log', min_sigma=5, max_sigma=55, num_sigma=10,
        ...     threshold=0.2, overlap=0.86, lazy_result=False,
        ...     show_progressbar=False)
        >>> s.add_peak_array_as_markers(peak_array)
        >>> s.plot()

        """
        if not self._lazy:
            raise ValueError("Signal is not lazy, please use the non-lazy version")

        dask_array = self.data

        if method == "dog":
            output_array = dt._peak_find_dog(dask_array, **kwargs)
        elif method == "log":
            output_array = dt._peak_find_log(dask_array, **kwargs)
        else:
            raise ValueError("Method is not a valid name, should be dog or log")

        if not lazy_result:
            if show_progressbar:
                pbar = ProgressBar()
                pbar.register()
            output_array = output_array.compute()
            if show_progressbar:
                pbar.unregister()
        return output_array

    def peak_position_refinement_com(
        self, peak_array, square_size=10, lazy_result=True, show_progressbar=True
    ):
        """Refines the peak position using the center of mass.

        Parameters
        ----------
        peak_array : Numpy or Dask array
            Object with x and y coordinates of the peak positions.
            Must have the same dimensions as this signal's navigation
            dimensions.
        square_size : int
            Even integer, sub image from which the center of mass is
            calculated. Default 5.
        lazy_result : bool, default True
            If True, will return a LazyDiffraction2D object. If False,
            will compute the result and return a Diffraction2D object.
        show_progressbar : bool, default True

        Returns
        -------
        output_array : dask 2D object array
            Same size as the two last dimensions in data, in the form
            [[y0, x0], [y1, x1], ...].
            The peak positions themselves are stored in 2D NumPy arrays
            inside each position in peak_array. This is done instead of
            making a 4D NumPy array, since the number of found peaks can
            vary in each position.

        Examples
        --------
        >>> s = pxm.dummy_data.get_cbed_signal()
        >>> peak_array = s.find_peaks_lazy()
        >>> refined_peak_array = s.peak_position_refinement_com(peak_array, 20)
        >>> refined_peak_array_com = refined_peak_array.compute(
        ...     show_progressbar=False)
        >>> s.add_peak_array_as_markers(refined_peak_array_com)
        >>> s.plot()

        """
        if square_size % 2 != 0:  # If odd number, raise error
            raise ValueError(
                "square_size must be even number, not {0}".format(square_size)
            )
        dask_array = _get_dask_array(self)

        chunks_peak = dask_array.chunks[:-2]
        if hasattr(peak_array, "chunks"):
            peak_array_dask = da.rechunk(peak_array, chunks=chunks_peak)
        else:
            peak_array_dask = da.from_array(peak_array, chunks=chunks_peak)

        output_array = dt._peak_refinement_centre_of_mass(
            dask_array, peak_array_dask, square_size
        )

        if not lazy_result:
            if show_progressbar:
                pbar = ProgressBar()
                pbar.register()
            output_array = output_array.compute()
            if show_progressbar:
                pbar.unregister()
        return output_array

    def intensity_peaks(
        self, peak_array, disk_r=4, lazy_result=True, show_progressbar=True
    ):
        """Get intensity of a peak in the diffraction data.

        The intensity is calculated by taking the mean of the
        pixel values inside radius disk_r from the peak
        position.

        Parameters
        ----------
        peak_array : Numpy or Dask array
            Must have the same navigation shape as this signal.
        disk_r : int
            Radius of the disc chosen to take the mean value of
        lazy_result : bool, default True
            If True, will return a :class:`~pyxem.signals.diffraction2d.LazyDiffraction2D` object. If False,
            will compute the result and return a Diffraction2D object.
        show_progressbar : bool, default True

        Returns
        -------
        intensity_array: Numpy or Dask array
            Same navigation shape as this signal, with peak position in
            x and y coordinates and the mean intensity.

        Examples
        --------
        >>> s = pxm.dummy_data.get_cbed_signal()
        >>> peak_array = s.find_peaks_lazy()
        >>> intensity_array = s.intensity_peaks(peak_array, disk_r=6)
        >>> intensity_array_computed = intensity_array.compute()

        """
        dask_array = _get_dask_array(self)

        chunks_peak = dask_array.chunks[:-2]
        if hasattr(peak_array, "chunks"):
            peak_array_dask = da.rechunk(peak_array, chunks=chunks_peak)
        else:
            peak_array_dask = da.from_array(peak_array, chunks=chunks_peak)

        output_array = dt._intensity_peaks_image(dask_array, peak_array_dask, disk_r)

        if not lazy_result:
            if show_progressbar:
                pbar = ProgressBar()
                pbar.register()
            output_array = output_array.compute()
            if show_progressbar:
                pbar.unregister()
        return output_array

    """ Plotting (or plotting adjacent) methods """

    def make_probe_navigation(self, method="fast"):
        nav_dim = self.axes_manager.navigation_dimension
        if (0 == nav_dim) or (nav_dim > 2):
            raise ValueError(
                "Probe navigation can only be made for signals with 1 or 2 "
                "navigation dimensions"
            )
        if method == "fast":
            x = round(self.axes_manager.signal_shape[0] / 2)
            y = round(self.axes_manager.signal_shape[1] / 2)
            if self._lazy:
                isig_slice = get_signal_dimension_host_chunk_slice(
                    x, y, self.data.chunks
                )
            else:
                isig_slice = np.s_[x, y]
            s = self.isig[isig_slice]
        elif method == "slow":
            s = self
        s_nav = s.T.sum()
        if s_nav._lazy:
            s_nav.compute()
        self._navigator_probe = s_nav

    def plot(self, *args, **kwargs):
        if "navigator" in kwargs:
            super().plot(*args, **kwargs)
        elif self.axes_manager.navigation_dimension > 2:
            super().plot(*args, **kwargs)
        elif self.axes_manager.navigation_dimension == 0:
            super().plot(*args, **kwargs)
        else:
            if hasattr(self, "_navigator_probe"):
                nav_sig_shape = self._navigator_probe.axes_manager.shape
                self_nav_shape = self.axes_manager.navigation_shape
                if nav_sig_shape != self_nav_shape:
                    raise ValueError(
                        "navigation_signal does not have the same shape "
                        "({0}) as the signal's navigation shape "
                        "({1})".format(nav_sig_shape, self_nav_shape)
                    )
            else:
                if self._lazy:
                    method = "fast"
                else:
                    method = "slow"
                self.make_probe_navigation(method=method)
            s_nav = self._navigator_probe
            kwargs["navigator"] = s_nav
            super().plot(*args, **kwargs)

    @deprecated(since="0.16.0", removal="1.0.0")
    def add_peak_array_as_markers(self, peak_array, permanent=True, **kwargs):
        """Add a peak array to the signal as HyperSpy markers.

        Parameters
        ----------
        peak_array : NumPy 4D array
        color : string, optional
            Default 'red'
        size : scalar, optional
            Default 20
        permanent : bool, optional
            Default False, if True the markers will be added to the
            signal permanently.
        **kwargs :
            Passed to :py:class:`~hs.api.plot.markers.Points`

        Examples
        --------
        >>> s, parray = pxm.dummy_data.get_simple_ellipse_signal_peak_array()
        >>> s.add_peak_array_as_markers(parray)
        >>> s.plot()

        """
        if isinstance(peak_array, np.ndarray):
            if peak_array.dtype == object:
                markers = hs.plot.markers.Points(peak_array.T, **kwargs)
            else:
                markers = hs.plot.markers.Points(peak_array, **kwargs)
        elif isinstance(peak_array, BaseSignal):
            markers = hs.plot.markers.Points.from_signal(peak_array, **kwargs)
        else:
            raise TypeError("peak_array must be a NumPy array or a HyperSpy signal")
        self.add_marker(markers, permanent=permanent)

    def add_ellipse_array_as_markers(
        self,
        ellipse_array,
        inlier_array=None,
        peak_array=None,
    ):
        """Add a ellipse parameters array to a signal as HyperSpy markers.

        Useful to visualize the ellipse results.

        Parameters
        ----------
        ellipse_array : NumPy array
            Array with ellipse parameters in the form (xc, yc, semi0, semi1, rot)
        inlier_array : NumPy array, optional
            The inlier array is a boolean array returned by the
            :meth:`~pyxem.utils.ransac_ellipse_tools.determine_ellipse` algorithm to indicate which
            points were used to fit the ellipse.
        peak_array : NumPy array, optional
            All of the points used to fit the ellipse.

        Examples
        --------
        >>> s, _ = pxm.dummy_data.get_simple_ellipse_signal_peak_array()
        >>> ellipse_array = [128, 128, 20, 20, 0] # (xc, yc, semi0, semi1, rot)
        >>> ellipse_array = [[128, ]]
        >>> s.plot()
        >>> e = s.add_ellipse_array_as_markers(ellipse_array)


        """
        if len(self.data.shape) != 4:
            raise ValueError("Signal must be 4 dims to use this function")

        markers = ret.ellipse_to_markers(
            ellipse_array, inlier=inlier_array, points=peak_array
        )

        self.add_marker(markers)

    def angular_mask(self, angle0, angle1, centre_x_array=None, centre_y_array=None):
        """Get a bool array with True values between angle0 and angle1.
        Will use the (0, 0) point as given by the signal as the centre,
        giving an "angular" slice. Useful for analysing anisotropy in
        diffraction patterns.

        Parameters
        ----------
        angle0, angle1 : numbers
        centre_x_array, centre_y_array : NumPy 2D array, optional
            Has to have the same shape as the navigation axis of
            the signal.

        Returns
        -------
        mask_array : NumPy array
            The True values will be the region between angle0 and angle1.
            The array will have the same dimensions as the signal.

        Examples
        --------
        >>> s = pxm.dummy_data.get_holz_simple_test_signal()
        >>> s.axes_manager.signal_axes[0].offset = -25
        >>> s.axes_manager.signal_axes[1].offset = -25
        >>> mask_array = s.angular_mask(0.5*np.pi, np.pi)

        """

        bool_array = pst._get_angle_sector_mask(
            self,
            angle0,
            angle1,
            centre_x_array=centre_x_array,
            centre_y_array=centre_y_array,
        )
        return bool_array

    """ Variance generation methods """

    def get_variance(
        self,
        npt,
        method="Omega",
        dqe=None,
        spatial=False,
        navigation_axes=None,
        **kwargs,
    ):
        """Calculates the variance using one of the methods described in [1]. A shot noise correction
           and specification of axes to operate over are also possible.

        Parameters
        ----------
        npt : int
            The number of points to use in the azimuthal integration
        method : 'Omega' or 'r' or 're' or 'VImage', optional
            The method used to calculate the variance. Details in [1]
        dqe : int, optional
            The detector quantum efficiency or the pixel value for one electron.
        spatial : bool, optional
            Included intermediate spatial variance in output (only available if method=='r')
        navigation_axes : list or none, optional
            The axes to calculate the variance over.  The default is to use the navigation axes.
        **kwargs: dict
            Any keywords accepted for the get_azimuthal_integral1d() or get_azimuthal_integral2d() function

        Returns
        -------
        variance : array-like
            Calculate variance as it's own signal

        References
        ----------
        [1] Daulton, T. L et al, Ultramicroscopy, 110(10), 1279–1289, https://doi.org/10.1016/j.ultramic.2010.05.010
            Nanobeam diffraction fluctuation electron microscopy technique for structural characterization of disordered
            materials-Application to Al88-xY7Fe5Tix metallic glasses.
        """

        if method not in ["Omega", "r", "re", "VImage"]:
            raise ValueError(
                "Method must be one of [Omega, r, re, VImage]."
                "for more information read\n"
                "Daulton, T. L., Bondi, K. S., & Kelton, K. F. (2010)."
                " Nanobeam diffraction fluctuation electron microscopy"
                " technique for structural characterization of disordered"
                " materials-Application to Al88-xY7Fe5Tix metallic glasses."
                " Ultramicroscopy, 110(10), 1279–1289.\n"
                " https://doi.org/10.1016/j.ultramic.2010.05.010"
            )

        if method == "Omega":
            one_d_integration = self.get_azimuthal_integral1d(npt=npt, **kwargs)
            variance = (
                (one_d_integration**2).mean(axis=navigation_axes)
                / one_d_integration.mean(axis=navigation_axes) ** 2
            ) - 1
            if dqe is not None:
                sum_points = self.get_azimuthal_integral1d(
                    npt=npt, sum=True, **kwargs
                ).mean(axis=navigation_axes)
                variance = variance - ((sum_points**-1) * dqe)

        elif method == "r":
            one_d_integration = self.get_azimuthal_integral1d(npt=npt, **kwargs)
            integration_squared = (self**2).get_azimuthal_integral1d(npt=npt, **kwargs)
            # Full variance is the same as the unshifted phi=0 term in angular correlation
            full_variance = (integration_squared / one_d_integration**2) - 1

            if dqe is not None:
                full_variance = full_variance - ((one_d_integration**-1) * dqe)

            variance = full_variance.mean(axis=navigation_axes)

            if spatial:
                return variance, full_variance

        elif method == "re":
            one_d_integration = self.get_azimuthal_integral1d(npt=npt, **kwargs).mean(
                axis=navigation_axes
            )
            integration_squared = (
                (self**2)
                .get_azimuthal_integral1d(npt=npt, **kwargs)
                .mean(axis=navigation_axes)
            )
            variance = (integration_squared / one_d_integration**2) - 1

            if dqe is not None:
                sum_int = self.get_azimuthal_integral1d(npt=npt, **kwargs).mean()
                variance = variance - (sum_int**-1) * (1 / dqe)

        elif method == "VImage":
            variance_image = (
                (self**2).mean(axis=navigation_axes)
                / self.mean(axis=navigation_axes) ** 2
            ) - 1
            if dqe is not None:
                variance_image = variance_image - (
                    self.sum(axis=navigation_axes) ** -1
                ) * (1 / dqe)
            variance = variance_image.get_azimuthal_integral1d(npt=npt, **kwargs)
        return variance

    """ Methods associated with radial integration, not pyFAI based """

<<<<<<< HEAD
=======
    @deprecated(
        since="0.15",
        alternative="pyxem.signals.diffraction2d.get_azimuthal_integral1d",
        removal="1.0.0",
    )
    def radial_integration(self):
        raise Exception("radial_integration has been renamed radial_average")

    @deprecated(
        since="0.15",
        alternative="pyxem.signals.diffraction2d.get_azimuthal_integral1d",
        removal="1.0.0",
    )
    def radial_average(
        self,
        centre_x=None,
        centre_y=None,
        mask_array=None,
        normalize=True,
        show_progressbar=True,
    ):
        """Radially average a pixelated STEM diffraction signal.

        Done by integrating over the azimuthal dimension, giving a
        profile of intensity as a function of scattering angle.

        Parameters
        ----------
        centre_x, centre_y : int or NumPy array, optional
            If given as int, all the diffraction patterns will have the same
            centre position. Each diffraction pattern can also have different
            centre position, by passing a NumPy array with the same dimensions
            as the navigation axes.
            Note: in either case both x and y values must be given. If one is
            missing, both will be set from the signal (0., 0.) positions.
            If no values are given, the (0., 0.) positions in the signal will
            be used.
        mask_array : Boolean NumPy array, optional
            Mask with the same shape as the signal.
        normalize : bool, default True
            If true, the returned radial profile will be normalized by the
            number of bins used for each average.
        show_progressbar : bool
            Default True

        Returns
        -------
        HyperSpy signal, one less signal dimension than the input signal.

        See Also
        --------
        .get_azimuthal_integral1d

        """
        warnings.warn(
            "This method is deprecated, and will be removed in version 0.14.0, please use .get_azimuthal_integral1d",
            FutureWarning,
        )
        if (centre_x is None) or (centre_y is None):
            centre_x, centre_y = pst._make_centre_array_from_signal(self)
        elif (not isiterable(centre_x)) or (not isiterable(centre_y)):
            centre_x, centre_y = pst._make_centre_array_from_signal(
                self, x=centre_x, y=centre_y
            )
        radial_array_size = (
            pst._find_longest_distance(
                self.axes_manager.signal_axes[0].size,
                self.axes_manager.signal_axes[1].size,
                centre_x.min(),
                centre_y.min(),
                centre_x.max(),
                centre_y.max(),
            )
            + 1
        )
        if self._lazy:
            data = pst._radial_average_dask_array(
                self.data,
                return_sig_size=radial_array_size,
                centre_x=centre_x.flatten(),
                centre_y=centre_y.flatten(),
                mask_array=mask_array,
                normalize=normalize,
                show_progressbar=show_progressbar,
            )
            s_radial = hs.signals.Signal1D(data)
        else:
            if mask_array is not None:
                mask_array = Signal2D(mask_array)
            if self.data.ndim == centre_x.ndim:
                centre_x = Signal2D(centre_x)
                centre_y = Signal2D(centre_y)
            else:
                centre_x = BaseSignal(centre_x).T
                centre_y = BaseSignal(centre_y).T

            s_radial = self.map(
                pst._get_radial_profile_of_diff_image,
                normalize=normalize,
                centre_x=centre_x,
                centre_y=centre_y,
                mask=mask_array,
                inplace=False,
                ragged=False,
                radial_array_size=radial_array_size,
                show_progressbar=show_progressbar,
                lazy_output=False,
            )
            data = s_radial.data
        s_radial = hs.signals.Signal1D(data)
        return s_radial

    def angular_slice_radial_integration(self):
        raise Exception(
            "angular_slice_radial_integration has been renamed "
            "angular_slice_radial_average"
        )

    @deprecated(
        since="0.17",
        alternative="pyxem.signals.diffraction2d.azimuthal_integral2d",
        removal="1.0.0",
    )
>>>>>>> 961a3f4a
    def angular_slice_radial_average(
        self,
        angleN=20,
        centre_x=None,
        centre_y=None,
        slice_overlap=None,
        show_progressbar=True,
    ):
        """Do radial average of different angular slices.
        Useful for analysing anisotropy in round diffraction features,
        such as diffraction rings from polycrystalline materials or
        higher order Laue zone rings.

        Parameters
        ----------
        angleN : int, default 20
            Number of angular slices. If angleN=4, each slice
            will be 90 degrees. The average will start in the top left
            corner (0, 0) when plotting using s.plot(), and go clockwise.
        centre_x, centre_y : int or NumPy array, optional
            If given as int, all the diffraction patterns will have the same
            centre position. Each diffraction pattern can also have different
            centre position, by passing a NumPy array with the same dimensions
            as the navigation axes.
            Note: in either case both x and y values must be given. If one is
            missing, both will be set from the signal (0., 0.) positions.
            If no values are given, the (0., 0.) positions in the signal will
            be used.
        slice_overlap : float, optional
            Amount of overlap between the slices, given in fractions of
            angle slice (0 to 1). For angleN=4, each slice will be 90
            degrees. If slice_overlap=0.5, each slice will overlap by 45
            degrees on each side. The range of the slices will then be:
            (-45, 135), (45, 225), (135, 315) and (225, 45).
            Default off: meaning there is no overlap between the slices.
        show_progressbar : bool
            Default True

        Returns
        -------
        signal : HyperSpy 1D signal
            With one more navigation dimensions (the angular slices) compared
            to the input signal.

        Examples
        --------
        >>> s = pxm.dummy_data.get_holz_simple_test_signal()
        >>> s_com = s.center_of_mass(show_progressbar=False)
        >>> s_ar = s.angular_slice_radial_average(
        ...     angleN=10, centre_x=s_com.inav[0].data,
        ...     centre_y=s_com.inav[1].data, slice_overlap=0.2,
        ...     show_progressbar=False)
        >>> s_ar.plot() # doctest: +SKIP

        """
        signal_list = []
        angle_list = []
        if slice_overlap is None:
            slice_overlap = 0
        else:
            if (slice_overlap < 0) or (slice_overlap > 1):
                raise ValueError(
                    "slice_overlap is {0}. But must be between "
                    "0 and 1".format(slice_overlap)
                )
        angle_step = 2 * np.pi / angleN
        for i in range(angleN):
            angle0 = (angle_step * i) - (angle_step * slice_overlap)
            angle1 = (angle_step * (i + 1)) + (angle_step * slice_overlap)
            angle_list.append((angle0, angle1))
        if (centre_x is None) or (centre_y is None):
            centre_x, centre_y = pst._make_centre_array_from_signal(self)
        elif (not isiterable(centre_x)) or (not isiterable(centre_y)):
            centre_x, centre_y = pst._make_centre_array_from_signal(
                self, x=centre_x, y=centre_y
            )

        for angle in tqdm(angle_list, disable=(not show_progressbar)):
            mask_array = self.angular_mask(
                angle[0], angle[1], centre_x_array=centre_x, centre_y_array=centre_y
            )
            s_r = self.radial_average(
                centre_x=centre_x,
                centre_y=centre_y,
                mask_array=mask_array,
                show_progressbar=show_progressbar,
            )
            signal_list.append(s_r)
        angle_scale = angle_list[1][1] - angle_list[0][1]
        signal = hs.stack(signal_list, new_axis_name="Angle slice")
        signal.axes_manager["Angle slice"].offset = angle_scale / 2
        signal.axes_manager["Angle slice"].scale = angle_scale
        signal.axes_manager["Angle slice"].units = "Radians"
        signal.axes_manager[-1].name = "Scattering angle"
        return signal

    """ Methods associated with radial integration, pyFAI based """

    @property
    def ai(self):
        try:
            return self.metadata.Signal["ai"]
        except AttributeError:
            raise ValueError("ai property is not currently set")

    @deprecated(
        since="0.18",
        removal="1.0.0",
        alternative="pyxem.signals.diffraction2d.calibrate",
    )
    def set_ai(
        self, center=None, wavelength=None, affine=None, radial_range=None, **kwargs
    ):
        """This function sets the .ai parameter which stores an ~pyfai.AzimuthalIntegrator object based on
        the current calibration applied to the diffraction pattern.

        Parameters
        --------
        center: (x,y) or None
            The center of the diffraction pattern.  If None, the center is the middle of the image.
        wavelength: float
            The wavelength of the energy in 1/meters.  For proper treatment of Ewald Sphere
        affine: numpy.Array 3x3
            A 3x3 array which describes the affine distortion of the pattern. This is translated
            to a spline interpolation which is used in the pyFAI implementations
        radial_range: (start,stop)
            The start and stop of the radial range in real units

        Returns
        -------
        None :
            The metadata item Signal.ai is set

        """
        if wavelength is None and self.unit not in ["2th_deg", "2th_rad"]:
            raise ValueError(
                "if the unit is not '2th_deg' or '2th_rad' then a wavelength must be given."
            )

        pixel_scale = [
            self.axes_manager.signal_axes[0].scale,
            self.axes_manager.signal_axes[1].scale,
        ]

        sig_shape = self.axes_manager.signal_shape
        setup = _get_setup(wavelength, self.unit, pixel_scale, radial_range)
        detector, dist, radial_range = setup
        ai = get_azimuthal_integrator(
            detector=detector,
            detector_distance=dist,
            shape=sig_shape,
            center=center,
            affine=affine,
            wavelength=wavelength,
            **kwargs,
        )
        self.metadata.set_item("Signal.ai", ai)
        return None

    @deprecated_argument(
        name="lazy_result", since="0.14", removal="1.0.0", alternative="lazy_output"
    )
    def get_azimuthal_integral1d(
        self,
        npt,
        mask=None,
        radial_range=None,
        azimuth_range=None,
        inplace=False,
        method="splitpixel",
        sum=False,
        **kwargs,
    ):
        """Creates a polar reprojection using pyFAI's azimuthal integrate 2d. This method is designed
        with 2 cases in mind. (1) the signal has pyxem style units, if a wavelength is not provided
        no account is made for the curvature of the Ewald sphere. (2) the signal has pyFAI style units,
        in which case the detector kwarg must be provided.

        Parameters
        ----------
        npt : int
            The number of radial points to calculate
        mask :  boolean array or BaseSignal
            A boolean mask to apply to the data to exclude some points.
            If mask is a BaseSignal then it is iterated over as well.
        radial_range : None or (float, float)
            The radial range over which to perform the integration. Default is
            the full frame
        azimuth_range : None or (float, float)
            The azimuthal range over which to perform the integration. Default is
            from -pi to pi
        inplace : bool
            If the signal is overwritten or copied to a new signal
        method : str
             Can be “numpy”, “cython”, “BBox” or “splitpixel”, “lut”, “csr”,
             “nosplit_csr”, “full_csr”, “lut_ocl” and “csr_ocl” if you want
             to go on GPU. To Specify the device: “csr_ocl_1,2”
        sum : bool
            If true returns the pixel split sum rather than the azimuthal integration which
            gives the mean.

        Other Parameters
        -------
        dummy : float
            Value for dead/masked pixels
        delta_dummy : float
            Precision value for dead/masked pixels
        correctSolidAngle : bool
            Correct for the solid angle of each pixel if True
        dark : ndarray
            The dark noise image
        flat : ndarray
            The flat field correction image
        safe : bool
            Do some extra checks to ensure LUT/CSR is still valid. False is faster.

        Returns
        -------
        integration : Diffraction1D
            A 1D diffraction signal

        Examples
        --------
        Basic case using "2th_deg" units (no wavelength needed)

        >>> ds.unit = "2th_deg"
        >>> ds.get_azimuthal_integral1d(npt=100)

        Basic case using a curved Ewald Sphere approximation and pyXEM units
        (wavelength needed)

        >>> ds.unit = "k_nm^-1" # setting units
        >>> ds.set_ai(wavelength=2.5e-12) # creating an AzimuthalIntegrator Object
        >>> ds.get_azimuthal_integral1d(npt=100)

        """
        if "wavelength" in kwargs:
            warnings.warn(
                "The wavelength parameter was removed in 0.14. The wavelength "
                "can be set using the `set_ai` function or using `s.beam_energy`"
                " for `ElectronDiffraction2D` signals"
            )
            kwargs.pop("wavelength")

        sig_shape = self.axes_manager.signal_shape
        if radial_range is None:
            radial_range = _get_radial_extent(
                ai=self.ai, shape=sig_shape, unit=self.unit
            )
            radial_range[0] = 0
        integration = self.map(
            azimuthal_integrate1d,
            azimuthal_integrator=self.ai,
            npt_rad=npt,
            azimuth_range=azimuth_range,
            radial_range=radial_range,
            method=method,
            inplace=inplace,
            unit=self.unit,
            mask=mask,
            sum=sum,
            **kwargs,
        )
        s = self if inplace else integration

        # Dealing with axis changes
        k_axis = s.axes_manager.signal_axes[0]
        k_axis.name = "Radius"
        k_axis.scale = (radial_range[1] - radial_range[0]) / npt
        k_axis.offset = radial_range[0]

        return integration

    def get_azimuthal_integral2d(
        self,
        npt,
        npt_azim=360,
        mask=None,
        radial_range=None,
        azimuth_range=None,
        inplace=False,
        method="splitpixel_pyxem",
        sum=False,
        correctSolidAngle=True,
        **kwargs,
    ):
        """Creates a polar reprojection using pyFAI's azimuthal integrate 2d. This method is designed
        with 2 cases in mind. (1) the signal has pyxem style units, if a wavelength is not provided
        no account is made for the curvature of the Ewald sphere. (2) the signal has pyFAI style units,
        in which case the detector kwarg must be provided.

        Parameters
        ----------
        npt: int
            The number of radial points to calculate
        npt_azim: int
            The number of azimuthal points to calculate
        mask:  boolean array or BaseSignal
            A boolean mask to apply to the data to exclude some points.
            If mask is a BaseSignal then it is iterated over as well.
        radial_range: None or (float, float)
            The radial range over which to perform the integration. Default is
            the full frame
        azimuth_range:None or (float, float)
            The azimuthal range over which to perform the integration. Default is
            from -pi to pi
        inplace: bool
            If the signal is overwritten or copied to a new signal
        method: str
            Can be “numpy”, “cython”, “BBox” or “splitpixel”, “lut”, “csr”,
            “nosplit_csr”, “full_csr”, “lut_ocl” and “csr_ocl” if you want
            to go on GPU. To Specify the device: “csr_ocl_1,2”.  For pure
            pyxem based methods use "splitpixel_pyxem".
        sum: bool
            If true the radial integration is returned rather then the Azimuthal Integration.
        correctSolidAngle: bool
            Account for Ewald sphere or not. From PYFAI.

        Other Parameters
        -------
        dummy: float
            Value for dead/masked pixels
        delta_dummy: float
            Percision value for dead/masked pixels
        correctSolidAngle: bool
            Correct for the solid angle of each pixel if True
        dark: ndarray
            The dark noise image
        flat: ndarray
            The flat field correction image
        safe: bool
            Do some extra checks to ensure LUT/CSR is still valid. False is faster.
        show_progressbar: bool
            If True shows a progress bar for the mapping function
        max_workers: int
            The number of streams to initialize.

        Returns
        -------
        polar: PolarDiffraction2D
            A polar diffraction signal, when inplace is False, otherwise None

        Examples
        --------
        Basic case using "2th_deg" units (no wavelength needed)

        >>> ds.unit = "2th_deg"
        >>> ds.get_azimuthal_integral2d(npt_rad=100)

        Basic case using a curved Ewald Sphere approximation and pyXEM units
        (wavelength needed)

        >>> ds.unit = "k_nm^-1" # setting units
        >>> ds.set_ai(wavelength=2.5e-12)
        >>> ds.get_azimuthal_integral2d(npt_rad=100)

        """
        usepyfai = method not in ["splitpixel_pyxem"]
        if not usepyfai:
            # get_slices2d should be sped up in the future by
            # getting rid of shapely and using numba on the for loop
            slices, factors, factors_slice, radial_range = self.calibrate.get_slices2d(
                npt, npt_azim, radial_range=radial_range
            )
            integration = self.map(
                _slice_radial_integrate,
                slices=slices,
                factors=factors,
                factors_slice=factors_slice,
                npt_rad=npt,
                npt_azim=npt_azim,
                inplace=inplace,
                **kwargs,
            )

        else:
            sig_shape = self.axes_manager.signal_shape
            if radial_range is None:
                radial_range = _get_radial_extent(
                    ai=self.ai, shape=sig_shape, unit=self.unit
                )
                radial_range[0] = 0
            integration = self.map(
                azimuthal_integrate2d,
                azimuthal_integrator=self.ai,
                npt_rad=npt,
                npt_azim=npt_azim,
                azimuth_range=azimuth_range,
                radial_range=radial_range,
                method=method,
                inplace=inplace,
                unit=self.unit,
                mask=mask,
                sum=sum,
                correctSolidAngle=correctSolidAngle,
                **kwargs,
            )

        s = self if inplace else integration
        s.set_signal_type("polar_diffraction")

        # Dealing with axis changes
        t_axis = s.axes_manager.signal_axes[0]
        k_axis = s.axes_manager.signal_axes[1]
        t_axis.name = "Radians"
        t_axis.units = "Rad"

        if azimuth_range is None:
            t_axis.scale = np.pi * 2 / npt_azim
            t_axis.offset = -np.pi
        else:
            t_axis.scale = (azimuth_range[1] - azimuth_range[0]) / npt
            t_axis.offset = azimuth_range[0]

        k_axis.name = "Radius"
        k_axis.scale = (radial_range[1] - radial_range[0]) / npt
        k_axis.offset = radial_range[0]

        return integration

    def get_radial_integral(
        self,
        npt,
        npt_rad,
        mask=None,
        radial_range=None,
        azimuth_range=None,
        inplace=False,
        method="splitpixel",
        sum=False,
        correctSolidAngle=True,
        **kwargs,
    ):
        """Calculate the radial integrated profile curve as I = f(chi)

        Parameters
        ----------
        npt: int
            The number of radial points to calculate
        npt_rad: int
            number of points in the radial space. Too few points may lead to huge rounding errors.
        mask:  boolean array or BaseSignal
            A boolean mask to apply to the data to exclude some points.
            If mask is a BaseSignal then it is iterated over as well.
        radial_range: None or (float, float)
            The radial range over which to perform the integration. Default is
            the full frame
        azimuth_range:None or (float, float)
            The azimuthal range over which to perform the integration. Default is
            from -pi to pi
        inplace: bool
            If the signal is overwritten or copied to a new signal
        method: str
            Can be “numpy”, “cython”, “BBox” or “splitpixel”, “lut”, “csr”,
            “nosplit_csr”, “full_csr”, “lut_ocl” and “csr_ocl” if you want
            to go on GPU. To Specify the device: “csr_ocl_1,2”
        sum: bool
            If true the radial integration is returned rather then the Azimuthal Integration.
        correctSolidAngle: bool
            Account for Ewald sphere or not. From PYFAI.

        Other Parameters
        -------
        dummy: float
            Value for dead/masked pixels
        delta_dummy: float
            Percision value for dead/masked pixels
        correctSolidAngle: bool
            Correct for the solid angle of each pixel if True
        dark: ndarray
            The dark noise image
        flat: ndarray
            The flat field correction image
        safe: bool
            Do some extra checks to ensure LUT/CSR is still valid. False is faster.
        show_progressbar: bool
            If True shows a progress bar for the mapping function

        Returns
        -------
        polar: PolarDiffraction2D
            A polar diffraction signal

        Examples
        --------
        Basic case using "2th_deg" units (no wavelength needed)

        >>> ds.unit = "2th_deg"
        >>> ds.set_ai()
        >>> ds.get_radial_integral(npt=100, npt_rad=400)

        Basic case using a curved Ewald Sphere approximation and pyXEM units
        (wavelength needed)

        >>> ds.unit = "k_nm^-1" # setting units
        >>> ds.set_ai(wavelength=2.5e-12)
        >>> ds.get_radial_integral(npt=100,npt_rad=400)

        """
        sig_shape = self.axes_manager.signal_shape
        if radial_range is None:
            radial_range = _get_radial_extent(
                ai=self.ai, shape=sig_shape, unit=self.unit
            )
            radial_range[0] = 0
        integration = self.map(
            integrate_radially,
            azimuthal_integrator=self.ai,
            npt=npt,
            npt_rad=npt_rad,
            azimuth_range=azimuth_range,
            radial_range=radial_range,
            method=method,
            inplace=inplace,
            radial_unit=self.unit,
            mask=mask,
            sum=sum,
            correctSolidAngle=correctSolidAngle,
            **kwargs,
        )

        s = self if inplace else integration

        # Dealing with axis changes
        k_axis = s.axes_manager.signal_axes[0]
        k_axis.name = "Radius"
        k_axis.scale = (radial_range[1] - radial_range[0]) / npt
        k_axis.offset = radial_range[0]

        return integration

    def get_medfilt1d(
        self,
        npt_rad=1028,
        npt_azim=512,
        mask=None,
        inplace=False,
        method="splitpixel",
        sum=False,
        correctSolidAngle=True,
        **kwargs,
    ):
        """Calculate the radial integrated profile curve as I = f(chi)

        Parameters
        ----------
        npt_rad: int
             The number of radial points.
        npt_azim: int
             The number of radial points
        mask:  boolean array or BaseSignal
            A boolean mask to apply to the data to exclude some points.
            If mask is a BaseSignal then it is iterated over as well.
        inplace: bool
            If the signal is overwritten or copied to a new signal
        method: str
            Can be “numpy”, “cython”, “BBox” or “splitpixel”, “lut”, “csr”,
            “nosplit_csr”, “full_csr”, “lut_ocl” and “csr_ocl” if you want
            to go on GPU. To Specify the device: “csr_ocl_1,2”
        sum: bool
            If true the radial integration is returned rather then the Azimuthal Integration.
        correctSolidAngle: bool
            Account for Ewald sphere or not. From PYFAI.

        Other Parameters
        -------
        dummy: float
            Value for dead/masked pixels
        delta_dummy: float
            Percision value for dead/masked pixels
        correctSolidAngle: bool
            Correct for the solid angle of each pixel if True
        dark: ndarray
            The dark noise image
        flat: ndarray
            The flat field correction image
        safe: bool
            Do some extra checks to ensure LUT/CSR is still valid. False is faster.
        show_progressbar: bool
            If True shows a progress bar for the mapping function


        Returns
        -------
        polar: PolarDiffraction2D
            A polar diffraction signal

        Examples
        --------
        Basic case using "2th_deg" units (no wavelength needed)

        >>> ds.unit = "2th_deg"
        >>> ds.set_ai()
        >>> ds.get_radial_integral(npt=100, npt_rad=400)

        Basic case using a curved Ewald Sphere approximation and pyXEM units
        (wavelength needed)

        >>> ds.unit = "k_nm^-1" # setting units
        >>> ds.set_ai(wavelength=2.5e-12)
        >>> ds.get_radial_integral(npt=100,npt_rad=400)

        """
        sig_shape = self.axes_manager.signal_shape
        radial_range = _get_radial_extent(ai=self.ai, shape=sig_shape, unit=self.unit)
        radial_range[0] = 0
        integration = self.map(
            medfilt_1d,
            azimuthal_integrator=self.ai,
            npt_rad=npt_rad,
            npt_azim=npt_azim,
            method=method,
            inplace=inplace,
            unit=self.unit,
            mask=mask,
            correctSolidAngle=correctSolidAngle,
            **kwargs,
        )

        s = self if inplace else integration

        # Dealing with axis changes
        k_axis = s.axes_manager.signal_axes[0]
        k_axis.name = "Radius"
        k_axis.scale = (radial_range[1] - radial_range[0]) / npt_rad
        # k_axis.units = unit.unit_symbol
        k_axis.offset = radial_range[0]

        return integration

    def sigma_clip(
        self,
        npt_rad=1028,
        npt_azim=512,
        mask=None,
        thres=3,
        max_iter=5,
        inplace=False,
        method="splitpixel",
        sum=False,
        correctSolidAngle=True,
        **kwargs,
    ):
        """Perform the 2D integration and perform a sigm-clipping
        iterative filter along each row. see the doc of scipy.stats.sigmaclip for the options.

        Parameters
        ----------
        npt_rad: int
             The number of radial points.
        npt_azim: int
             The number of radial points
        mask:  boolean array or BaseSignal
            A boolean mask to apply to the data to exclude some points.
            If mask is a BaseSignal then it is iterated over as well.
        inplace: bool
            If the signal is overwritten or copied to a new signal
        method: str
            Can be “numpy”, “cython”, “BBox” or “splitpixel”, “lut”, “csr”,
            “nosplit_csr”, “full_csr”, “lut_ocl” and “csr_ocl” if you want
            to go on GPU. To Specify the device: “csr_ocl_1,2”
        sum: bool
            If true the radial integration is returned rather then the Azimuthal Integration.
        correctSolidAngle: bool
            Account for Ewald sphere or not. From PYFAI.

        Other Parameters
        -------
        dummy: float
            Value for dead/masked pixels
        delta_dummy: float
            Percision value for dead/masked pixels
        correctSolidAngle: bool
            Correct for the solid angle of each pixel if True
        dark: ndarray
            The dark noise image
        flat: ndarray
            The flat field correction image
        safe: bool
            Do some extra checks to ensure LUT/CSR is still valid. False is faster.
        show_progressbar: bool
            If True shows a progress bar for the mapping function


        Returns
        -------
        polar: PolarDiffraction2D
            A polar diffraction signal

        Examples
        --------
        Basic case using "2th_deg" units (no wavelength needed)

        >>> ds.unit = "2th_deg"
        >>> ds.set_ai()
        >>> ds.get_radial_integral(npt=100, npt_rad=400)

        Basic case using a curved Ewald Sphere approximation and pyXEM units
        (wavelength needed)

        >>> ds.unit = "k_nm^-1" # setting units
        >>> ds.set_ai(wavelength=2.5e-12)
        >>> ds.get_radial_integral(npt=100,npt_rad=400)

        """
        sig_shape = self.axes_manager.signal_shape
        radial_range = _get_radial_extent(ai=self.ai, shape=sig_shape, unit=self.unit)
        radial_range[0] = 0
        integration = self.map(
            sigma_clip,
            azimuthal_integrator=self.ai,
            npt_rad=npt_rad,
            npt_azim=npt_azim,
            method=method,
            max_iter=max_iter,
            thres=thres,
            inplace=inplace,
            unit=self.unit,
            mask=mask,
            correctSolidAngle=correctSolidAngle,
            **kwargs,
        )

        s = self if inplace else integration

        # Dealing with axis changes
        k_axis = s.axes_manager.signal_axes[0]
        k_axis.name = "Radius"
        k_axis.scale = (radial_range[1] - radial_range[0]) / npt_rad
        # k_axis.units = unit.unit_symbol
        k_axis.offset = radial_range[0]

        return integration


class LazyDiffraction2D(LazySignal, Diffraction2D):
    pass<|MERGE_RESOLUTION|>--- conflicted
+++ resolved
@@ -1710,133 +1710,12 @@
         return variance
 
     """ Methods associated with radial integration, not pyFAI based """
-
-<<<<<<< HEAD
-=======
-    @deprecated(
-        since="0.15",
-        alternative="pyxem.signals.diffraction2d.get_azimuthal_integral1d",
-        removal="1.0.0",
-    )
-    def radial_integration(self):
-        raise Exception("radial_integration has been renamed radial_average")
-
-    @deprecated(
-        since="0.15",
-        alternative="pyxem.signals.diffraction2d.get_azimuthal_integral1d",
-        removal="1.0.0",
-    )
-    def radial_average(
-        self,
-        centre_x=None,
-        centre_y=None,
-        mask_array=None,
-        normalize=True,
-        show_progressbar=True,
-    ):
-        """Radially average a pixelated STEM diffraction signal.
-
-        Done by integrating over the azimuthal dimension, giving a
-        profile of intensity as a function of scattering angle.
-
-        Parameters
-        ----------
-        centre_x, centre_y : int or NumPy array, optional
-            If given as int, all the diffraction patterns will have the same
-            centre position. Each diffraction pattern can also have different
-            centre position, by passing a NumPy array with the same dimensions
-            as the navigation axes.
-            Note: in either case both x and y values must be given. If one is
-            missing, both will be set from the signal (0., 0.) positions.
-            If no values are given, the (0., 0.) positions in the signal will
-            be used.
-        mask_array : Boolean NumPy array, optional
-            Mask with the same shape as the signal.
-        normalize : bool, default True
-            If true, the returned radial profile will be normalized by the
-            number of bins used for each average.
-        show_progressbar : bool
-            Default True
-
-        Returns
-        -------
-        HyperSpy signal, one less signal dimension than the input signal.
-
-        See Also
-        --------
-        .get_azimuthal_integral1d
-
-        """
-        warnings.warn(
-            "This method is deprecated, and will be removed in version 0.14.0, please use .get_azimuthal_integral1d",
-            FutureWarning,
-        )
-        if (centre_x is None) or (centre_y is None):
-            centre_x, centre_y = pst._make_centre_array_from_signal(self)
-        elif (not isiterable(centre_x)) or (not isiterable(centre_y)):
-            centre_x, centre_y = pst._make_centre_array_from_signal(
-                self, x=centre_x, y=centre_y
-            )
-        radial_array_size = (
-            pst._find_longest_distance(
-                self.axes_manager.signal_axes[0].size,
-                self.axes_manager.signal_axes[1].size,
-                centre_x.min(),
-                centre_y.min(),
-                centre_x.max(),
-                centre_y.max(),
-            )
-            + 1
-        )
-        if self._lazy:
-            data = pst._radial_average_dask_array(
-                self.data,
-                return_sig_size=radial_array_size,
-                centre_x=centre_x.flatten(),
-                centre_y=centre_y.flatten(),
-                mask_array=mask_array,
-                normalize=normalize,
-                show_progressbar=show_progressbar,
-            )
-            s_radial = hs.signals.Signal1D(data)
-        else:
-            if mask_array is not None:
-                mask_array = Signal2D(mask_array)
-            if self.data.ndim == centre_x.ndim:
-                centre_x = Signal2D(centre_x)
-                centre_y = Signal2D(centre_y)
-            else:
-                centre_x = BaseSignal(centre_x).T
-                centre_y = BaseSignal(centre_y).T
-
-            s_radial = self.map(
-                pst._get_radial_profile_of_diff_image,
-                normalize=normalize,
-                centre_x=centre_x,
-                centre_y=centre_y,
-                mask=mask_array,
-                inplace=False,
-                ragged=False,
-                radial_array_size=radial_array_size,
-                show_progressbar=show_progressbar,
-                lazy_output=False,
-            )
-            data = s_radial.data
-        s_radial = hs.signals.Signal1D(data)
-        return s_radial
-
-    def angular_slice_radial_integration(self):
-        raise Exception(
-            "angular_slice_radial_integration has been renamed "
-            "angular_slice_radial_average"
-        )
-
+    
     @deprecated(
         since="0.17",
         alternative="pyxem.signals.diffraction2d.azimuthal_integral2d",
         removal="1.0.0",
     )
->>>>>>> 961a3f4a
     def angular_slice_radial_average(
         self,
         angleN=20,
