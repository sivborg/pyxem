--- conflicted
+++ resolved
@@ -83,659 +83,6 @@
 
     _signal_type = "dpc"
 
-<<<<<<< HEAD
-=======
-    def correct_ramp(self, corner_size=0.05, only_offset=False, out=None):
-        """Subtract a plane from the signal by fitting a plane to the corners.
-
-        Useful for removing the effects of the center of the diffraction
-        pattern shifting as a function of scan position.
-
-        The plane is calculated by fitting a plane to the corner values
-        of the signal. This will only work well when the property one
-        wants to measure is zero in these corners.
-
-        Parameters
-        ----------
-        corner_size : number, optional
-            The size of the corners, as a percentage of the image's axis.
-            If corner_size is 0.05 (5%), and the image is 500 x 1000,
-            the size of the corners will be (500*0.05) x (1000*0.05) = 25 x 50.
-            Default 0.05
-        only_offset : bool, optional
-            If True, will subtract a "flat" plane, i.e. it will subtract the
-            mean value of the corners. Default False
-        out : optional, DPCSignal2D signal
-
-        Returns
-        -------
-        corrected_signal : Signal2D
-
-        Examples
-        --------
-        >>> s = pxm.data.dummy_data.get_square_dpc_signal(add_ramp=True)
-        >>> s_corr = s.correct_ramp()
-        >>> s_corr.plot()
-
-        Only correct offset
-
-        >>> s_corr = s.correct_ramp(only_offset=True)
-        >>> s_corr.plot()
-
-        """
-        if out is None:
-            output = self.deepcopy()
-        else:
-            output = out
-
-        corner_slice_list = pst._get_corner_slices(
-            self.inav[0], corner_size=corner_size
-        )
-        mask = np.ones_like(self.inav[0].data, dtype=bool)
-        for corner_slice in corner_slice_list:
-            mask[corner_slice] = False
-        for i, s in enumerate(self):
-            if only_offset:
-                plane = s.data[np.invert(mask)].mean()
-            else:
-                plane = pst._get_linear_plane_from_signal2d(s, mask=mask)
-            output.data[i, :, :] -= plane
-        if out is None:
-            return output
-
-    def to_beamshift(self):
-        """Get BeamShift signal from the DPCSignal.
-
-        The BeamShift signal is a utility signal focused on correcting the shift of the
-        center beam in the Diffraction2D signal.
-
-        In practice, the signal and navigation dimensions are switched.
-
-        """
-        s_beam_shift = self.T
-        s_beam_shift.set_signal_type("beam_shift")
-        return s_beam_shift
-
-    def get_magnitude_signal(
-        self, autolim=True, autolim_sigma=4, magnitude_limits=None
-    ):
-        """Get DPC magnitude image visualized as greyscale.
-
-        Converts the x and y beam shifts into a magnitude map, showing the
-        magnitude of the beam shifts.
-
-        Useful for visualizing magnetic domain structures.
-
-        Parameters
-        ----------
-        autolim : bool, default True
-        autolim_sigma : float, default 4
-        magnitude_limits : tuple of floats, default None
-            Manually sets the value limits for the magnitude signal.
-            For this, autolim needs to be False.
-
-        Returns
-        -------
-        magnitude_signal : HyperSpy 2D signal
-
-        Examples
-        --------
-        >>> s = pxm.data.dummy_data.get_simple_dpc_signal()
-        >>> s_magnitude = s.get_magnitude_signal()
-        >>> s_magnitude.plot()
-
-        See Also
-        --------
-        get_color_signal : Signal showing both phase and magnitude
-        get_phase_signal : Signal showing the phase
-
-        """
-        inav02 = np.abs(self.inav[0].data) ** 2
-        inav12 = np.abs(self.inav[1].data) ** 2
-        magnitude = np.sqrt(inav02 + inav12)
-
-        if autolim:
-            if magnitude_limits is not None:
-                raise ValueError(
-                    "If autolim==True then `magnitude_limits` must be set to None"
-                )
-
-            magnitude_limits = pst._get_limits_from_array(
-                magnitude, sigma=autolim_sigma
-            )
-        if magnitude_limits is not None:
-            np.clip(magnitude, magnitude_limits[0], magnitude_limits[1], out=magnitude)
-
-        signal = Signal2D(magnitude)
-        pst._copy_signal2d_axes_manager_metadata(self, signal)
-        return signal
-
-    def phase_retrieval(self, method="kottler", mirroring=False, mirror_flip=False):
-        """Retrieve the phase from two orthogonal phase gradients.
-
-        Parameters
-        ----------
-        method : 'kottler', 'arnison' or 'frankot', optional
-            the formula to use, kottler [1]_ , arnison [2]_ and frankot [3]_
-            are available. The default is 'kottler'.
-        mirroring : bool, optional
-            whether to mirror the phase gradients before Fourier transformed.
-            Attempt to reduce boundary effect. The default is False.
-        mirror_flip : bool, optional
-            only active when 'mirroring' is True. Flip the direction of the
-            derivatives which results in negation during signal mirroring.
-            The default is False. If the retrieved phase is not sensible after
-            mirroring, set this to True may resolve it.
-
-        Raises
-        ------
-        ValueError
-            If the method is not implemented
-
-        Returns
-        -------
-        signal : HyperSpy 2D signal
-            the phase retrieved.
-
-        References
-        ----------
-        .. [1] Kottler, C., David, C., Pfeiffer, F. and Bunk, O., 2007. A
-           two-directional approach for grating based differential phase contrast
-           imaging using hard x-rays. Optics Express, 15(3), p.1175. (Equation 4)
-
-        .. [2] Arnison, M., Larkin, K., Sheppard, C., Smith, N. and
-           Cogswell, C., 2004. Linear phase imaging using differential
-           interference contrast microscopy. Journal of Microscopy, 214(1),
-           pp.7-12. (Equation 6)
-
-        .. [3] Frankot, R. and Chellappa, R., 1988. A method for enforcing
-           integrability in shape from shading algorithms.
-           IEEE Transactions on Pattern Analysis and Machine Intelligence,
-           10(4), pp.439-451. (Equation 21)
-        Examples
-        --------
-        >>> s = pxm.data.dummy_data.get_square_dpc_signal()
-        >>> s_phase = s.phase_retrieval()
-        >>> s_phase.plot()
-
-        """
-
-        method = method.lower()
-        if method not in ("kottler", "arnison", "frankot"):
-            raise ValueError(
-                "Method '{}' not recognised. 'kottler', 'arnison'"
-                " and 'frankot' are available.".format(method)
-            )
-
-        # get x and y phase gradient
-        dx = self.inav[0].data
-        dy = self.inav[1].data
-
-        # attempt to reduce boundary effect
-        if mirroring:
-            Ax = dx
-            Bx = np.flip(dx, axis=1)
-            Cx = np.flip(dx, axis=0)
-            Dx = np.flip(dx)
-
-            Ay = dy
-            By = np.flip(dy, axis=1)
-            Cy = np.flip(dy, axis=0)
-            Dy = np.flip(dy)
-
-            # the -ve depends on the direction of derivatives
-            if not mirror_flip:
-                dx = np.bmat([[Ax, -Bx], [Cx, -Dx]]).A
-                dy = np.bmat([[Ay, By], [-Cy, -Dy]]).A
-            else:
-                dx = np.bmat([[Ax, Bx], [-Cx, -Dx]]).A
-                dy = np.bmat([[Ay, -By], [Cy, -Dy]]).A
-
-        nc, nr = dx.shape[1], dx.shape[0]
-
-        # get scan step size
-        calX = np.diff(self.axes_manager.signal_axes[0].axis).mean()
-        calY = np.diff(self.axes_manager.signal_axes[1].axis).mean()
-
-        # construct Fourier-space grids
-        kx = (2 * np.pi) * np.fft.fftshift(np.fft.fftfreq(nc))
-        ky = (2 * np.pi) * np.fft.fftshift(np.fft.fftfreq(nr))
-        kx_grid, ky_grid = np.meshgrid(kx, ky)
-
-        if method == "kottler":
-            gxy = dx + 1j * dy
-            numerator = np.fft.fftshift(np.fft.fft2(gxy))
-            denominator = 2 * np.pi * 1j * (kx_grid + 1j * ky_grid)
-        elif method == "arnison":
-            gxy = dx + 1j * dy
-            numerator = np.fft.fftshift(np.fft.fft2(gxy))
-            denominator = 2j * (
-                np.sin(2 * np.pi * calX * kx_grid)
-                + 1j * np.sin(2 * np.pi * calY * ky_grid)
-            )
-        elif method == "frankot":
-            kx_grid /= calX
-            ky_grid /= calY
-            fx = np.fft.fftshift(np.fft.fft2(dx))
-            fy = np.fft.fftshift(np.fft.fft2(dy))
-            # weights in x,y directins, currently hardcoded, but easy to extend if required
-            wx, wy = 0.5, 0.5
-
-            numerator = -1j * (wx * kx_grid * fx + wy * ky_grid * fy)
-            denominator = wx * kx_grid**2 + wy * ky_grid**2
-
-        # handle the division by zero in the central pixel
-        # set the undefined/infinity pixel to 0
-        with np.errstate(divide="ignore", invalid="ignore"):
-            res = numerator / denominator
-        res = np.nan_to_num(res, nan=0, posinf=0, neginf=0)
-
-        retrieved = np.fft.ifft2(np.fft.ifftshift(res)).real
-
-        # get 1/4 of the result if mirroring
-        if mirroring:
-            M, N = retrieved.shape
-            retrieved = retrieved[: M // 2, : N // 2]
-
-        signal = Signal2D(retrieved)
-        pst._copy_signal2d_axes_manager_metadata(self, signal)
-
-        return signal
-
-    def get_phase_signal(self, rotation=None):
-        """Get DPC phase image visualized using continuous color scale.
-
-        Converts the x and y beam shifts into an RGB array, showing the
-        direction of the beam shifts.
-
-        Useful for visualizing magnetic domain structures.
-
-        Parameters
-        ----------
-        rotation : float, optional
-            In degrees. Useful for correcting the mismatch between
-            scan direction and diffraction pattern rotation.
-        autolim : bool, default True
-        autolim_sigma : float, default 4
-
-        Returns
-        -------
-        phase_signal : HyperSpy 2D RGB signal
-
-        Examples
-        --------
-        >>> s = pxm.data.dummy_data.get_simple_dpc_signal()
-        >>> s_color = s.get_phase_signal(rotation=20)
-        >>> s_color.plot()
-
-        See Also
-        --------
-        get_color_signal : Signal showing both phase and magnitude
-        get_magnitude_signal : Signal showing the magnitude
-
-        """
-        # Rotate the phase by -30 degrees in the color "wheel", to get better
-        # visualization in the vertical and horizontal direction.
-        if rotation is None:
-            rotation = -30
-        else:
-            rotation = rotation - 30
-        phase = np.arctan2(self.inav[0].data, self.inav[1].data) % (2 * np.pi)
-        rgb_array = pst._get_rgb_phase_array(phase=phase, rotation=rotation)
-        signal_rgb = Signal1D(rgb_array * (2**16 - 1))
-        signal_rgb.change_dtype("uint16")
-        signal_rgb.change_dtype("rgb16")
-        pst._copy_signal2d_axes_manager_metadata(self, signal_rgb)
-        return signal_rgb
-
-    def get_color_signal(
-        self, rotation=None, autolim=True, autolim_sigma=4, magnitude_limits=None
-    ):
-        """Get DPC image visualized using continuous color scale.
-
-        Converts the x and y beam shifts into an RGB array, showing the
-        magnitude and direction of the beam shifts.
-
-        Useful for visualizing magnetic domain structures.
-
-        Parameters
-        ----------
-        rotation : float, optional
-            In degrees. Useful for correcting the mismatch between
-            scan direction and diffraction pattern rotation.
-        autolim : bool, default True
-        autolim_sigma : float, default 4
-        magnitude_limits : tuple of floats, default None
-            Manually sets the value limits for the color signal.
-            For this, autolim needs to be False.
-
-        Returns
-        -------
-        color_signal : HyperSpy 2D RGB signal
-
-        Examples
-        --------
-        >>> s = pxm.data.dummy_data.get_simple_dpc_signal()
-        >>> s_color = s.get_color_signal()
-        >>> s_color.plot()
-
-        Rotate the beam shift by 30 degrees
-
-        >>> s_color = s.get_color_signal(rotation=30)
-
-        See Also
-        --------
-        get_color_signal : Signal showing both phase and magnitude
-        get_phase_signal : Signal showing the phase
-
-        """
-        # Rotate the phase by -30 degrees in the color "wheel", to get better
-        # visualization in the vertical and horizontal direction.
-        if rotation is None:
-            rotation = -30
-        else:
-            rotation = rotation - 30
-        inav0 = self.inav[0].data
-        inav1 = self.inav[1].data
-        phase = np.arctan2(inav0, inav1) % (2 * np.pi)
-        magnitude = np.sqrt(np.abs(inav0) ** 2 + np.abs(inav1) ** 2)
-
-        if autolim:
-            if magnitude_limits is not None:
-                raise ValueError(
-                    "If autolim==True then `magnitude_limits` must be set to None"
-                )
-
-            magnitude_limits = pst._get_limits_from_array(
-                magnitude, sigma=autolim_sigma
-            )
-        rgb_array = pst._get_rgb_phase_magnitude_array(
-            phase=phase,
-            magnitude=magnitude,
-            rotation=rotation,
-            magnitude_limits=magnitude_limits,
-        )
-        signal_rgb = Signal1D(rgb_array * (2**16 - 1))
-        signal_rgb.change_dtype("uint16")
-        signal_rgb.change_dtype("rgb16")
-        pst._copy_signal2d_axes_manager_metadata(self, signal_rgb)
-        return signal_rgb
-
-    def get_color_image_with_indicator(
-        self,
-        phase_rotation=0,
-        indicator_rotation=0,
-        only_phase=False,
-        autolim=True,
-        autolim_sigma=4,
-        magnitude_limits=None,
-        scalebar_size=None,
-        ax=None,
-        ax_indicator=None,
-    ):
-        """Make a matplotlib figure showing DPC contrast.
-
-        Parameters
-        ----------
-        phase_rotation : float, default 0
-            Changes the phase of the plotted data.
-            Useful for correcting scan rotation.
-        indicator_rotation : float, default 0
-            Changes the color wheel rotation.
-        only_phase : bool, default False
-            If False, will plot both the magnitude and phase.
-            If True, will only plot the phase.
-        autolim : bool, default True
-        autolim_sigma : float, default 4
-        magnitude_limits : tuple of floats, default None
-            Manually sets the value limits for the color signal.
-            For this, autolim needs to be False.
-        scalebar_size : int, optional
-        ax : Matplotlib subplot, optional
-        ax_indicator : Matplotlib subplot, optional
-            If None, generate a new subplot for the indicator.
-            If False, do not include an indicator
-
-        Examples
-        --------
-        >>> s = pxm.data.dummy_data.get_simple_dpc_signal()
-        >>> fig = s.get_color_image_with_indicator()
-        >>> fig.savefig("simple_dpc_test_signal.png")
-
-        Only plotting the phase
-
-        >>> fig = s.get_color_image_with_indicator(only_phase=True)
-        >>> fig.savefig("simple_dpc_test_signal.png")
-
-        Matplotlib subplot as input
-
-        >>> import matplotlib.pyplot as plt
-        >>> fig, ax = plt.subplots()
-        >>> ax_indicator = fig.add_subplot(331)
-        >>> fig_return = s.get_color_image_with_indicator(
-        ...     scalebar_size=10, ax=ax, ax_indicator=ax_indicator)
-
-        """
-        indicator_rotation = indicator_rotation + 60
-        if ax is None:
-            set_fig = True
-            fig, ax = plt.subplots(1, 1, figsize=(7, 7))
-        else:
-            fig = ax.figure
-            set_fig = False
-        if only_phase:
-            s = self.get_phase_signal(rotation=phase_rotation)
-        else:
-            s = self.get_color_signal(
-                rotation=phase_rotation,
-                autolim=autolim,
-                autolim_sigma=autolim_sigma,
-                magnitude_limits=magnitude_limits,
-            )
-        s.change_dtype("uint16")
-        s.change_dtype("float64")
-        extent = self.axes_manager.signal_extent
-        extent = [extent[0], extent[1], extent[3], extent[2]]
-        ax.imshow(s.data / 65536.0, extent=extent)
-        if ax_indicator is not False:
-            if ax_indicator is None:
-                ax_indicator = fig.add_subplot(331)
-            pst._make_color_wheel(
-                ax_indicator, rotation=indicator_rotation + phase_rotation
-            )
-        ax.set_axis_off()
-        if scalebar_size is not None:
-            scalebar_label = "{0} {1}".format(scalebar_size, s.axes_manager[0].units)
-            sb = AnchoredSizeBar(ax.transData, scalebar_size, scalebar_label, loc=4)
-            ax.add_artist(sb)
-        if set_fig:
-            fig.subplots_adjust(0, 0, 1, 1)
-        return fig
-
-    def get_bivariate_histogram(
-        self, histogram_range=None, masked=None, bins=200, spatial_std=3
-    ):
-        """
-        Useful for finding the distribution of magnetic vectors(?).
-
-        Parameters
-        ----------
-        histogram_range : tuple, optional
-            Set the minimum and maximum of the histogram range.
-            Default is setting it automatically.
-        masked : 2-D NumPy bool array, optional
-            Mask parts of the data. The array must be the same
-            size as the signal. The True values are masked.
-            Default is not masking anything.
-        bins : integer, default 200
-            Number of bins in the histogram
-        spatial_std : number, optional
-            If histogram_range is not given, this value will be
-            used to set the automatic histogram range.
-            Default value is 3.
-
-        Returns
-        -------
-        s_hist : HyperSpy Signal2D
-
-        Examples
-        --------
-        >>> s = pxm.data.dummy_data.get_stripe_pattern_dpc_signal()
-        >>> s_hist = s.get_bivariate_histogram()
-        >>> s_hist.plot()
-
-        """
-        x_position = self.inav[0].data
-        y_position = self.inav[1].data
-        s_hist = make_bivariate_histogram(
-            x_position,
-            y_position,
-            histogram_range=histogram_range,
-            masked=masked,
-            bins=bins,
-            spatial_std=spatial_std,
-        )
-        s_hist.metadata.General.title = "Bivariate histogram of {0}".format(
-            self.metadata.General.title
-        )
-        return s_hist
-
-    def flip_axis_90_degrees(self, flips=1):
-        """Flip both the spatial and beam deflection axis
-
-        Will rotate both the image and the beam deflections
-        by 90 degrees.
-
-        Parameters
-        ----------
-        flips : int, default 1
-            Number of flips. The default (1) gives 90 degrees rotation.
-            2 gives 180, 3 gives 270, ...
-
-        Examples
-        --------
-        >>> s = pxm.data.dummy_data.get_stripe_pattern_dpc_signal()
-        >>> s
-        <DPCSignal2D, title: , dimensions: (2|50, 100)>
-        >>> s_rot = s.flip_axis_90_degrees()
-        >>> s_rot
-        <DPCSignal2D, title: , dimensions: (2|100, 50)>
-
-        Do several flips
-
-        >>> s_rot = s.flip_axis_90_degrees(2)
-        >>> s_rot
-        <DPCSignal2D, title: , dimensions: (2|50, 100)>
-        >>> s_rot = s.flip_axis_90_degrees(3)
-        >>> s_rot
-        <DPCSignal2D, title: , dimensions: (2|100, 50)>
-
-        """
-        s_out = self.deepcopy()
-        for i in range(flips):
-            data0 = copy.deepcopy(s_out.data[0])
-            data1 = copy.deepcopy(s_out.data[1])
-            s_out = s_out.swap_axes(1, 2)
-            s_out.data[0] = np.rot90(data0, -1)
-            s_out.data[1] = np.rot90(data1, -1)
-            s_out = s_out.rotate_beam_shifts(90)
-        return s_out
-
-    def rotate_data(self, angle, reshape=False):
-        """Rotate the scan dimensions by angle.
-
-        Parameters
-        ----------
-        angle : float
-            Clockwise rotation in degrees
-
-        Returns
-        -------
-        rotated_signal : DPCSignal2D
-
-        Example
-        -------
-
-        Rotate data by 10 degrees clockwise
-
-        >>> s = pxm.data.dummy_data.get_simple_dpc_signal()
-        >>> s_rot = s.rotate_data(10)
-        >>> s_rot.plot()
-
-        """
-        s_new = self.map(
-            rotate, show_progressbar=False, inplace=False, reshape=reshape, angle=-angle
-        )
-        return s_new
-
-    def rotate_beam_shifts(self, angle):
-        """Rotate the beam shift vector.
-
-        Parameters
-        ----------
-        angle : float
-            Clockwise rotation in degrees
-
-        Returns
-        -------
-        shift_rotated_signal : DPCSignal2D
-
-        Example
-        -------
-
-        Rotate beam shifts by 10 degrees clockwise
-
-        >>> s = pxm.data.dummy_data.get_simple_dpc_signal()
-        >>> s_new = s.rotate_beam_shifts(10)
-        >>> s_new.plot()
-
-        """
-        s_new = self.deepcopy()
-        angle_rad = np.deg2rad(angle)
-        x, y = self.inav[0].data, self.inav[1].data
-        s_new.data[0] = x * np.cos(angle_rad) - y * np.sin(angle_rad)
-        s_new.data[1] = x * np.sin(angle_rad) + y * np.cos(angle_rad)
-        return s_new
-
-    def gaussian_blur(self, sigma=2, output=None):
-        """Blur the x- and y-beam shifts.
-
-        Useful for reducing the effects of structural diffraction effects.
-
-        Parameters
-        ----------
-        sigma : scalar, default 2
-        output : HyperSpy signal
-
-        Returns
-        -------
-        blurred_signal : HyperSpy 2D Signal
-
-        Examples
-        --------
-        >>> s = pxm.data.dummy_data.get_square_dpc_signal(add_ramp=False)
-        >>> s_blur = s.gaussian_blur()
-
-        Different sigma
-
-        >>> s_blur = s.gaussian_blur(sigma=1.2)
-
-        Using the signal itself as output
-
-        >>> s.gaussian_blur(output=s)
-        >>> s.plot()
-
-        """
-        if output is None:
-            s_out = self.deepcopy()
-        else:
-            s_out = output
-        gaussian_filter(self.data[0], sigma=sigma, output=s_out.data[0])
-        gaussian_filter(self.data[1], sigma=sigma, output=s_out.data[1])
-        if output is None:
-            return s_out
->>>>>>> b88a9930
-
 
 class LazyDPCBaseSignal(LazySignal, DPCBaseSignal):
     _lazy = True
