# -*- coding: utf-8 -*-
# Copyright 2016-2020 The pyXem developers
#
# This file is part of pyXem.
#
# pyXem is free software: you can redistribute it and/or modify
# it under the terms of the GNU General Public License as published by
# the Free Software Foundation, either version 3 of the License, or
# (at your option) any later version.
#
# pyXem is distributed in the hope that it will be useful,
# but WITHOUT ANY WARRANTY; without even the implied warranty of
# MERCHANTABILITY or FITNESS FOR A PARTICULAR PURPOSE.  See the
# GNU General Public License for more details.
#
# You should have received a copy of the GNU General Public License
# along with pyXem.  If not, see <http://www.gnu.org/licenses/>.

import numpy as np
import scipy.ndimage as ndi
import pyxem as pxm  # for ElectronDiffraction2D

from scipy.interpolate import interp1d
from skimage import transform as tf
from skimage import morphology, filters
from skimage.draw import ellipse_perimeter
from skimage.feature import register_translation
from tqdm import tqdm

from pyxem.utils.pyfai_utils import get_azimuthal_integrator


"""
This module contains utility functions for processing electron diffraction
patterns.
"""


def _index_coords(z, origin=None):
    """Creates x & y coords for the indices in a numpy array.

    Parameters
    ----------
    z : np.array()
        Two-dimensional data array containing signal.
    origin : tuple
        (x,y) defaults to the center of the image. Specify origin=(0,0) to set
        the origin to the *top-left* corner of the image.

    Returns
    -------
    x, y : arrays
        Corrdinates for the indices of a numpy array.
    """
    ny, nx = z.shape[:2]
    if origin is None:
        origin_x, origin_y = nx // 2, ny // 2
    else:
        origin_x, origin_y = origin

    x, y = np.meshgrid(np.arange(float(nx)), np.arange(float(ny)))

    x -= origin_x
    y -= origin_y
    return x, y


def _cart2polar(x, y):
    """Transform Cartesian coordinates to polar coordinates.

    Parameters
    ----------
    x, y : floats or arrays
        Cartesian coordinates

    Returns
    -------
    r, theta : floats or arrays
        Polar coordinates

    """
    r = np.sqrt(x ** 2 + y ** 2)
    theta = -np.arctan2(y, x)  # θ = 0 horizontal, +ve = anticlockwise
    return r, theta


def _polar2cart(r, theta):
    """Transform polar coordinates to Cartesian coordinates.

    Parameters
    ----------
    r, theta : floats or arrays
        Polar coordinates

    Returns
    -------
    x, y : floats or arrays
        Cartesian coordinates
    """
    # +ve quadrant in bottom right corner when plotted
    x = r * np.cos(theta)
    y = -r * np.sin(theta)
    return x, y


def azimuthal_integrate1d(
    z, azimuthal_integrator, npt_rad, mask=None, sum=False, **kwargs
):
    """Calculate the azimuthal integral of z around a determined origin.

    This method is used for signals where the origin is constant, compared to
    azimuthal_integrate which is used when the origin in the data changes and
    is iterated over.

    Parameters
    ----------
    z : np.array()
        Two-dimensional data array containing the signal.
    azimuthal_integrator : pyFAI.azimuthal_integrator.AzimuthalIntegrator object
        An AzimuthalIntegrator that is already initialised and used to calculate
        the integral.
    npt_rad:
        The number of radial points to integrate
    mask: Boolean Array
        A boolean array with pixels to ignore
    sum: bool
        Returns the integrated intensity rather than the mean.
    **kwargs :
        Keyword arguments to be passed to ai.integrate2d

    Returns
    -------
    tth : np.array()
        One-dimensional scattering vector axis of z.
    I : np.array()
        One-dimensional azimuthal integral of z.
    """
    output = azimuthal_integrator.integrate1d(z, npt=npt_rad, mask=mask, **kwargs)
    if sum:
        return np.transpose(output._sum_signal)
    else:
        return output[1]


def azimuthal_integrate2d(
    z, azimuthal_integrator, npt_rad, npt_azim=None, mask=None, sum=False, **kwargs
):
    """Calculate the azimuthal integral of z around a determined origin.

    This method is used for signals where the origin is constant, compared to
    azimuthal_integrate which is used when the origin in the data changes and
    is iterated over.

    Parameters
    ----------
    z : np.array()
        Two-dimensional data array containing the signal.
    azimuthal_integrator : pyFAI.azimuthal_integrator.AzimuthalIntegrator object
        An AzimuthalIntegrator that is already initialised and used to calculate
        the integral.
    npt_rad: int
        The number of radial points to integrate
    npt_azim: int
        The number of azimuthal points to integrate
    mask: Boolean Array
        The mask used to ignore points.
    sum: bool
        If True the sum is returned, otherwise the average is returned.
    **kwargs :
        Keyword arguments to be passed to ai.integrate2d

    Returns
    -------
    I : np.array()
        Two-dimensional azimuthal integral of z.
    """
<<<<<<< HEAD
    output = azimuthal_integrator.integrate1d(z, npt=npt_rad, **kwargs)
    print("Sum:", output._sum_signal)
    print("Output:", output)
    return output[1]
=======
    output = azimuthal_integrator.integrate2d(
        z, npt_rad=npt_rad, npt_azim=npt_azim, mask=mask, **kwargs
    )
    if sum:
        return np.transpose(output._sum_signal)
    else:
        return np.transpose(output[0])
>>>>>>> 1ba8bf14


def integrate_radially(
    z, azimuthal_integrator, npt, npt_rad, mask=None, sum=False, **kwargs
):
    """Calculate the radial integrated profile curve as I = f(chi)

    Parameters
    ----------
    z : np.array()
        Two-dimensional data array containing the signal.
    azimuthal_integrator : pyFAI.azimuthal_integrator.AzimuthalIntegrator object
        An AzimuthalIntegrator that is already initialised and used to calculate
        the integral.
    npt: int
         The number of points in the output pattern
    npt_rad: int
        The number of points in the radial space. Too few points may lead to huge rounding errors.
    mask: Boolean Array
        A boolean array with pixels to ignore
    sum: bool
        Returns the integrated intensity rather than the mean.
    **kwargs :
        Keyword arguments to be passed to ai.integrate2d

    Returns
    -------
    tth : np.array()
        One-dimensional scattering vector axis of z.
    I : np.array()
        One-dimensional azimuthal integral of z.
    """
    output = azimuthal_integrator.integrate_radial(
        z, npt=npt, npt_rad=npt_rad, mask=mask, **kwargs
    )
    if sum:
        return np.transpose(output._sum_signal)
    else:
        return output[1]


def medfilt_1d(z, azimuthal_integrator, npt_rad, npt_azim, mask=None, **kwargs):
    """Perform the 2D integration and filter along each row using a median filter

    Parameters
    ----------
    z : np.array()
        Two-dimensional data array containing the signal.
    azimuthal_integrator : pyFAI.azimuthal_integrator.AzimuthalIntegrator object
        An AzimuthalIntegrator that is already initialised and used to calculate
        the integral.
    npt: int
         The number of points in the output pattern
    npt_rad: int
        The number of points in the radial space. Too few points may lead to huge rounding errors.
    mask: Boolean Array
        A boolean array with pixels to ignore
    sum: bool
        Returns the integrated intensity rather than the mean.
    **kwargs :
        Keyword arguments to be passed to ai.integrate2d

    Returns
    -------
    tth : np.array()
        One-dimensional scattering vector axis of z.
    I : np.array()
        One-dimensional azimuthal integral of z.
    """
    output = azimuthal_integrator.medfilt1d(
        z, npt_rad=npt_rad, npt_azim=npt_azim, mask=mask, **kwargs
    )
    return output[1]


def sigma_clip(z, azimuthal_integrator, npt_rad, npt_azim, mask=None, **kwargs):
    """Perform the 2D integration and perform a sigm-clipping iterative
     filter along each row. see the doc of scipy.stats.sigmaclip for the options.


    Parameters
    ----------
    z : np.array()
        Two-dimensional data array containing the signal.
    azimuthal_integrator : pyFAI.azimuthal_integrator.AzimuthalIntegrator object
        An AzimuthalIntegrator that is already initialised and used to calculate
        the integral.
    npt_rad: int
         The number of points in the output pattern
    npt_azim: int
        The number of points in the radial space. Too few points may lead to huge rounding errors.
    mask: Boolean Array
        A boolean array with pixels to ignore
    sum: bool
        Returns the integrated intensity rather than the mean.
    **kwargs :
        Keyword arguments to be passed to ai.integrate2d

    Returns
    -------
    tth : np.array()
        One-dimensional scattering vector axis of z.
    I : np.array()
        One-dimensional azimuthal integral of z.
    """
    output = azimuthal_integrator.sigma_clip(
        z, npt_rad=npt_rad, npt_azim=npt_azim, mask=mask, **kwargs
    )
<<<<<<< HEAD
    print("Sum:", output._sum_signal)
    return np.transpose(output[0])
=======
    return output[1]
>>>>>>> 1ba8bf14


def gain_normalise(z, dref, bref):
    """Apply gain normalization to experimentally acquired electron
    diffraction pattern.

    Parameters
    ----------
    z : np.array()
        Two-dimensional data array containing signal.
    dref : ElectronDiffraction2D
        Two-dimensional data array containing dark reference.
    bref : ElectronDiffraction2D
        Two-dimensional data array containing bright reference.

    Returns
    -------
    z1 : np.array()
        Two dimensional data array of gain normalized z.
    """
    return ((z - dref) / (bref - dref)) * np.mean((bref - dref))


def remove_dead(z, deadpixels, deadvalue="average", d=1):
    """Remove dead pixels from experimental electron diffraction patterns.

    Parameters
    ----------
    z : np.array()
        Two-dimensional data array containing signal.
    deadpixels : np.array()
        Array containing the array indices of dead pixels in the diffraction
        pattern.
    deadvalue : str
        Specify how deadpixels should be treated, options are;
            'average': takes the average of adjacent pixels
            'nan':  sets the dead pixel to nan

    Returns
    -------
    img : array
        Two-dimensional data array containing z with dead pixels removed.
    """
    z_bar = np.copy(z)
    if deadvalue == "average":
        for (i, j) in deadpixels:
            neighbours = z[i - d : i + d + 1, j - d : j + d + 1].flatten()
            z_bar[i, j] = np.mean(neighbours)

    elif deadvalue == "nan":
        for (i, j) in deadpixels:
            z_bar[i, j] = np.nan
    else:
        raise NotImplementedError(
            "The method specified is not implemented. "
            "See documentation for available "
            "implementations."
        )

    return z_bar


def convert_affine_to_transform(D, shape):
    """Converts an affine transform on a diffraction pattern to a suitable
    form for skimage.transform.warp()

    Parameters
    ----------
    D : np.array
        Affine transform to be applied
    shape : tuple
        Shape tuple in form (y,x) for the diffraction pattern

    Returns
    -------
    transformation : np.array
        3x3 numpy array of the transformation to be applied.

    """

    shift_x = (shape[1] - 1) / 2
    shift_y = (shape[0] - 1) / 2

    tf_shift = tf.SimilarityTransform(translation=[-shift_x, -shift_y])
    tf_shift_inv = tf.SimilarityTransform(translation=[shift_x, shift_y])

    # This defines the transform you want to perform
    distortion = tf.AffineTransform(matrix=D)

    # skimage transforms can be added like this, does matrix multiplication,
    # hence the need for the brackets. (Note tf.warp takes the inverse)
    transformation = (tf_shift + (distortion + tf_shift_inv)).inverse

    return transformation


def apply_transformation(z, transformation, keep_dtype, order=1, *args, **kwargs):
    """Apply a transformation to a 2-dimensional array.

    Parameters
    ----------
    z : np.array
        Array to be transformed
    transformation : np.array
        3x3 numpy array specifying the transformation to be applied.
    order : int
        Interpolation order.
    keep_dtype : bool
        If True dtype of returned object is that of z
    *args :
        To be passed to skimage.warp
    **kwargs :
        To be passed to skimage.warp

    Returns
    -------
    trans : array
        Affine transformed diffraction pattern.

    Notes
    -----
    Generally used in combination with pyxem.expt_utils.convert_affine_to_transform
    """
    if keep_dtype is False:
        trans = tf.warp(z, transformation, order=order, *args, **kwargs)
    if keep_dtype is True:
        trans = tf.warp(
            z, transformation, order=order, preserve_range=True, *args, **kwargs
        )
        trans = trans.astype(z.dtype)

    return trans


def regional_filter(z, h):
    """Perform a h-dome regional filtering of the an image for background
    subtraction.

    Parameters
    ----------
    h : float
        h-dome cutoff value.

    Returns
    -------
        h-dome subtracted image as np.array
    """
    seed = np.copy(z)
    seed = z - h
    mask = z
    dilated = morphology.reconstruction(seed, mask, method="dilation")

    return z - dilated


def subtract_background_dog(z, sigma_min, sigma_max):
    """Difference of gaussians method for background removal.

    Parameters
    ----------
    sigma_max : float
        Large gaussian blur sigma.
    sigma_min : float
        Small gaussian blur sigma.

    Returns
    -------
        Denoised diffraction pattern as np.array
    """
    blur_max = ndi.gaussian_filter(z, sigma_max)
    blur_min = ndi.gaussian_filter(z, sigma_min)

    return np.maximum(np.where(blur_min > blur_max, z, 0) - blur_max, 0)


def subtract_background_median(z, footprint):
    """Remove background using a median filter.

    Parameters
    ----------
    footprint : int
        size of the window that is convoluted with the array to determine
        the median. Should be large enough that it is about 3x as big as the
        size of the peaks.

    Returns
    -------
        Pattern with background subtracted as np.array
    """

    selem = morphology.square(footprint)
    # skimage only accepts input image as uint16
    bg_subtracted = z - filters.median(z.astype(np.uint16), selem).astype(z.dtype)

    return np.maximum(bg_subtracted, 0)


def subtract_reference(z, bg):
    """Subtracts background using a user-defined background pattern.

    Parameters
    ----------
    z : np.array()
        Two-dimensional data array containing signal.
    bg: array()
        User-defined diffraction pattern to be subtracted as background.

    Returns
    -------
    im : np.array()
        Two-dimensional data array containing signal with background removed.
    """
    im = z.astype(np.float64) - bg
    im = np.where(im > 0, im, 0)
    return im


def circular_mask(shape, radius, center=None):
    """Produces a mask of radius 'r' centered on 'center' of shape 'shape'.

    Parameters
    ----------
    shape : tuple
        The shape of the signal to be masked.
    radius : int
        The radius of the circular mask.
    center : tuple (optional)
        The center of the circular mask. Default: (0, 0)

    Returns
    -------
    mask : np.array()
        The circular mask.

    """
    l_x, l_y = shape
    x, y = center if center else (l_x / 2, l_y / 2)
    X, Y = np.ogrid[:l_x, :l_y]
    mask = (X - x) ** 2 + (Y - y) ** 2 < radius ** 2
    return mask


def reference_circle(coords, dimX, dimY, radius):
    """Draw the perimeter of an circle at a given position in the diffraction
    pattern (e.g. to provide a reference for finding the direct beam center).

    Parameters
    ----------
    coords : np.array size n,2
        size n,2 array of coordinates to draw the circle.
    dimX : int
        first dimension of the diffraction pattern (size)
    dimY : int
        second dimension of the diffraction pattern (size)
    radius : int
        radius of the circle to be drawn

    Returns
    -------
    img: np.array
        Array containing the circle at the position given in the coordinates.
    """
    img = np.zeros((dimX, dimY))

    for n in range(np.size(coords, 0)):
        rr, cc = ellipse_perimeter(coords[n, 0], coords[n, 1], radius, radius)
        img[rr, cc] = 1

    return img


def _find_peak_max(arr, sigma, upsample_factor, kind):
    """Find the index of the pixel corresponding to peak maximum in 1D pattern

    Parameters
    ----------
    sigma : int
        Sigma value for Gaussian blurring kernel for initial beam center estimation.
    upsample_factor : int
        Upsample factor for subpixel maximum finding, i.e. the maximum will
        be found with a precision of 1 / upsample_factor of a pixel.
    kind : str or int, optional
        Specifies the kind of interpolation as a string (‘linear’, ‘nearest’,
        ‘zero’, ‘slinear’, ‘quadratic’, ‘cubic’, ‘previous’, ‘next’, where
        ‘zero’, ‘slinear’, ‘quadratic’ and ‘cubic’ refer to a spline
        interpolation of zeroth, first, second or third order; ‘previous’
        and ‘next’ simply return the previous or next value of the point) or as
        an integer specifying the order of the spline interpolator to use.

    Returns
    -------
    center: float
        Pixel position of the maximum
    """
    y1 = ndi.filters.gaussian_filter1d(arr, sigma)
    c1 = np.argmax(y1)  # initial guess for beam center

    m = upsample_factor
    window = 10
    win_len = 2 * window + 1

    try:
        r1 = np.linspace(c1 - window, c1 + window, win_len)
        f = interp1d(r1, y1[c1 - window : c1 + window + 1], kind=kind)
        r2 = np.linspace(
            c1 - window, c1 + window, win_len * m
        )  # extrapolate for subpixel accuracy
        y2 = f(r2)
        c2 = np.argmax(y2) / m  # find beam center with `m` precision
    except ValueError:  # if c1 is too close to the edges, return initial guess
        center = c1
    else:
        center = c2 + c1 - window

    return center


def find_beam_center_interpolate(z, sigma, upsample_factor, kind):
    """Find the center of the primary beam in the image `img` by summing along
    X/Y directions and finding the position along the two directions independently.

    Parameters
    ----------
    sigma : int
        Sigma value for Gaussian blurring kernel for initial beam center estimation.
    upsample_factor : int
        Upsample factor for subpixel beam center finding, i.e. the center will
        be found with a precision of 1 / upsample_factor of a pixel.
    kind : str or int, optional
        Specifies the kind of interpolation as a string (‘linear’, ‘nearest’,
        ‘zero’, ‘slinear’, ‘quadratic’, ‘cubic’, ‘previous’, ‘next’, where
        ‘zero’, ‘slinear’, ‘quadratic’ and ‘cubic’ refer to a spline
        interpolation of zeroth, first, second or third order; ‘previous’
        and ‘next’ simply return the previous or next value of the point) or as
        an integer specifying the order of the spline interpolator to use.

    Returns
    -------
    center : np.array
        np.array, [y, x] containing indices of estimated direct beam positon
    """
    xx = np.sum(z, axis=1)
    yy = np.sum(z, axis=0)

    cx = _find_peak_max(xx, sigma, upsample_factor=upsample_factor, kind=kind)
    cy = _find_peak_max(yy, sigma, upsample_factor=upsample_factor, kind=kind)

    center = np.array([cy, cx])
    return center


def find_beam_center_blur(z, sigma):
    """Estimate direct beam position by blurring the image with a large
    Gaussian kernel and finding the maximum.

    Parameters
    ----------
    sigma : float
        Sigma value for Gaussian blurring kernel.

    Returns
    -------
    center : np.array
        np.array [y, x] containing indices of estimated direct beam positon.
    """
    blurred = ndi.gaussian_filter(z, sigma, mode="wrap")
    center = np.unravel_index(blurred.argmax(), blurred.shape)[::-1]
    return np.array(center)


def find_beam_offset_cross_correlation(z, radius_start, radius_finish):
    """Find the offset of the direct beam from the image center by a cross-correlation algorithm.
    The shift is calculated relative to an circle perimeter. The circle can be
    refined across a range of radii during the centring procedure to improve
    performance in regions where the direct beam size changes,
    e.g. during sample thickness variation.

    Parameters
    ----------
    radius_start : int
        The lower bound for the radius of the central disc to be used in the
        alignment.
    radius_finish : int
        The upper bounds for the radius of the central disc to be used in the
        alignment.

    Returns
    -------
    shift: np.array
        np.array [y, x] containing offset (from center) of the direct beam positon.
    """
    radiusList = np.arange(radius_start, radius_finish)
    errRecord = np.zeros_like(radiusList, dtype="single")
    origin = np.array(
        [[round(np.size(z, axis=-2) / 2), round(np.size(z, axis=-1) / 2)]]
    )

    for ind in np.arange(0, np.size(radiusList)):
        radius = radiusList[ind]
        ref = reference_circle(origin, np.size(z, axis=-2), np.size(z, axis=-1), radius)
        h0 = np.hanning(np.size(ref, 0))
        h1 = np.hanning(np.size(ref, 1))
        hann2d = np.sqrt(np.outer(h0, h1))
        ref = hann2d * ref
        im = hann2d * z
        shift, error, diffphase = register_translation(ref, im, 10)
        errRecord[ind] = error
        index_min = np.argmin(errRecord)

    ref = reference_circle(
        origin, np.size(z, axis=-2), np.size(z, axis=-1), radiusList[index_min]
    )
    h0 = np.hanning(np.size(ref, 0))
    h1 = np.hanning(np.size(ref, 1))
    hann2d = np.sqrt(np.outer(h0, h1))
    ref = hann2d * ref
    im = hann2d * z
    shift, error, diffphase = register_translation(ref, im, 100)

    shift = shift[::-1]
    return shift - 0.5


def peaks_as_gvectors(z, center, calibration):
    """Converts peaks found as array indices to calibrated units, for use in a
    hyperspy map function.

    Parameters
    ----------
    z : numpy array
        peak postitions as array indices.
    center : numpy array
        diffraction pattern center in array indices.
    calibration : float
        calibration in reciprocal Angstroms per pixels.

    Returns
    -------
    g : numpy array
        peak positions in calibrated units.

    """
    g = (z - center) * calibration
    return np.array([g[0].T[1], g[0].T[0]]).T


def investigate_dog_background_removal_interactive(
    sample_dp, std_dev_maxs, std_dev_mins
):
    """Utility function to help the parameter selection for the difference of
    gaussians (dog) background subtraction method

    Parameters
    ----------
    sample_dp : ElectronDiffraction2D
        A single diffraction pattern
    std_dev_maxs : iterable
        Linearly spaced maximum standard deviations to be tried, ascending
    std_dev_mins : iterable
        Linearly spaced minimum standard deviations to be tried, ascending

    Returns
    -------
    A hyperspy like navigation (sigma parameters), signal (proccessed patterns)
    plot

    See Also
    --------
    subtract_background_dog : The background subtraction method used.
    np.arange : Produces suitable objects for std_dev_maxs

    """
    gauss_processed = np.empty(
        (len(std_dev_maxs), len(std_dev_mins), *sample_dp.axes_manager.signal_shape)
    )

    for i, std_dev_max in enumerate(tqdm(std_dev_maxs, leave=False)):
        for j, std_dev_min in enumerate(std_dev_mins):
            gauss_processed[i, j] = sample_dp.remove_background(
                "gaussian_difference",
                sigma_min=std_dev_min,
                sigma_max=std_dev_max,
                show_progressbar=False,
            )
    dp_gaussian = pxm.ElectronDiffraction2D(gauss_processed)
    dp_gaussian.metadata.General.title = "Gaussian preprocessed"
    dp_gaussian.axes_manager.navigation_axes[0].name = r"$\sigma_{\mathrm{min}}$"
    dp_gaussian.axes_manager.navigation_axes[1].name = r"$\sigma_{\mathrm{max}}$"
    for axes_number, axes_value_list in [(0, std_dev_mins), (1, std_dev_maxs)]:
        dp_gaussian.axes_manager.navigation_axes[axes_number].offset = axes_value_list[
            0
        ]
        dp_gaussian.axes_manager.navigation_axes[axes_number].scale = (
            axes_value_list[1] - axes_value_list[0]
        )
        dp_gaussian.axes_manager.navigation_axes[axes_number].units = ""

    dp_gaussian.plot(cmap="viridis")
    return None<|MERGE_RESOLUTION|>--- conflicted
+++ resolved
@@ -174,12 +174,6 @@
     I : np.array()
         Two-dimensional azimuthal integral of z.
     """
-<<<<<<< HEAD
-    output = azimuthal_integrator.integrate1d(z, npt=npt_rad, **kwargs)
-    print("Sum:", output._sum_signal)
-    print("Output:", output)
-    return output[1]
-=======
     output = azimuthal_integrator.integrate2d(
         z, npt_rad=npt_rad, npt_azim=npt_azim, mask=mask, **kwargs
     )
@@ -187,7 +181,6 @@
         return np.transpose(output._sum_signal)
     else:
         return np.transpose(output[0])
->>>>>>> 1ba8bf14
 
 
 def integrate_radially(
@@ -296,12 +289,7 @@
     output = azimuthal_integrator.sigma_clip(
         z, npt_rad=npt_rad, npt_azim=npt_azim, mask=mask, **kwargs
     )
-<<<<<<< HEAD
-    print("Sum:", output._sum_signal)
-    return np.transpose(output[0])
-=======
     return output[1]
->>>>>>> 1ba8bf14
 
 
 def gain_normalise(z, dref, bref):
