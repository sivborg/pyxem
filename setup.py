--- conflicted
+++ resolved
@@ -49,14 +49,9 @@
     install_requires=[
         'hyperspy >= 1.3',
         'transforms3d',
-<<<<<<< HEAD
-        'scikit-learn >= 0.19'
-    ],
-=======
-	'scikit-learn >= 0.19',
+	    'scikit-learn >= 0.19',
         'scikit-image < 0.15'
       ],
->>>>>>> fc543448
 
     package_data={
         "": ["LICENSE", "readme.rst", "requirements.txt"],
